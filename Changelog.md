# Next

<<<<<<< HEAD
- **Breaking Change** Renamed `verbose` in the NetworkLoggerPlugin to `isVerbose`.
=======
- `TargetType` can specify its `ParameterEncoding`. The Default is `URLEncoding`.
>>>>>>> f90a1244

# 8.0.0-beta.6

- **Breaking Change** Renamed `ReactiveCocoaMoyaProvider` to `ReactiveSwiftMoyaProvider`.
- **Breaking Change** Renamed `PluginType` functions to comply with Swift 3 design guideline:
  - `willSendRequest` renamed to `willSend`.
  - `didReceiveResponse` renamed to `didReceive`.
- **Breaking Change** Renamed `filterStatusCodes(:)` to `filter(statusCodes:)` (and `filterStatusCode(:)` to `filter(statusCode:)`).
- **Breaking Change** Renamed `request(token:)` to simply `request(:_)` (ReactiveSwift).
- **Breaking Change** Renamed `notifyPluginsOfImpendingStub(request:)` to `notifyPluginsOfImpendingStub(for:)`.
- Renamed the `ReactiveCocoa` subspec to `ReactiveSwift`.
- `PluginType` can now modify requests and responses through `prepare` and `process`

# 8.0.0-beta.5

- **Breaking Change** Renamed `cancelled` in the `Cancellable` protocol to `isCancelled`.
- **Breaking Change** Renamed `URL` in `Endpoint` to `url`.
- **Breaking Change** Renamed `StructTarget` to `MultiTarget`.
- Demo project has been updated with new DemoMultiTarget target, new project
structure and more.
- Readded support for iOS 8 and macOS 10.10.
- Added _validate_ option in `TargetType`, to allow enabling Alamofire automatic validation on requests.
- Added `mapString(atKeyPath:)` to `Response`, `SignalProducerProtocol`, and `ObservableType`

# 8.0.0-beta.4

- **Breaking Change** Made some `class func`s [mimicking enum cases](https://github.com/Moya/Moya/blob/master/Source/Moya.swift#L117-L133) lowercased.
- Updates for RxSwift 3.0 final release.
- Added default empty implementation for `willSendRequest` and `didReceiveResponse` in `PluginType`.
- Use `String(data:encoding:)` instead of `NSString(data:encoding:)` while converting `Data` to `String`.

# 8.0.0-beta.3

- **Breaking Change** Throw dedicated `Error.jsonMapping` when `mapJSON` fails to parse JSON.
- **Breaking Change** Renamed `endpointByAddingHTTPHeaders` to `adding(newHttpHeaderFields:)`.
- **Breaking Change** Renamed `endpointByAddingParameters` to `adding(newParameters:)`.
- **Breaking Change** Renamed `endpointByAddingParameterEncoding` to `adding(newParameterEncoding:)`.
- **Breaking Change** Renamed `endpointByAdding(parameters:httpHeaderFields:parameterEncoding)` to `adding(parameters:httpHeaderFields:parameterEncoding)`.
- **Breaking Change** Changed HTTP verbs enum to lowercase.
- `urlRequest` property of `Endpoint` is now truly optional. The request will fail if the `urlRequest` turns out to be nil and a `requestMapping` error will be returned together with the problematic url.
- **Breaking Change** Made RxMoya & ReactiveMoya frameworks dependant on Moya framework, making them slimmer and not re-including Moya source in the Reactive extensions. ([PR](https://github.com/Moya/Moya/pull/563))
- Removed the unused `StreamRequest` typealias that was causing watchOS failures.
- Fixes download requests never calling the completion block.
- Added a new internal Requestable protocol.
- Added a new case to `SampleResponseClosure` which allows mocking of the whole `URLResponse`.
- Added a test for new `SampleResponseClosure` case.

# 8.0.0-beta.2

- **Breaking Change** Transition from ReactiveCocoa to ReactiveSwift. ([PR](https://github.com/Moya/Moya/pull/661))

# 8.0.0-beta.1

- **Breaking Change** Support for `Swift 3` in favor of `Swift 2.x`.
- **Breaking Change** `fileName` and `mimeType` are now optional properties on a MultipartFormData object.
- Correct Alamofire `appendBodyPart` method id called in MultipartFormData.
- **Breaking Change** Removes `multipartBody` from TargetType protocol and adds a `task` instead.
- **Breaking Change** Successful Response instances that have no data with them are now being converted to `.Success` `Result`s.
- Adds Download and Upload Task type support to Moya.
- Corrects SwiftLint warnings.
- Separates `Moya.swift` into multiple files.
- Updated `mapJSON` API to include an optional named parameter `failsOnEmptyData:` that when overriden returns an empty `NSNull()` result instead of throwing an error when the response data is empty.
- Added `supportsMultipart` to the `Method` type, which helps determine whether to use `multipart/form-data` encoding.
- Added `PATCH` and `CONNECT` to the `Method` cases which support multipart encoding.
- Added `request` for `Response`.

# 7.0.3

- Carthage support for Swift 2.3.

# 7.0.2

- Swift 2.3 support.

# 7.0.1

- Identical to 7.0.0, see [#594](https://github.com/Moya/Moya/pull/594) for an explanation.

# 7.0.0

- **Breaking Change** Drops support for `RACSignal`.
- **Breaking Change** Changes `Moya.Error.Underlying` to have `NSError` instead of `ErrorType`.
- **Breaking Change** Implements inflights tracking by adding `trackInflights = true` to your provider.
- **Breaking Change** Changes `MoyaProvider.RequestClosure` to have `Result<NSURLRequest, Moya.Error> -> Void` instead of `NSURLRequest -> Void` as a `done` closure parameter.
- **Breaking Change** New community guidelines.
- New multipart file upload.
- New cURL-based logging plugin.
- Moves from OSSpinLock to `dispatch_semaphor` to avoid deadlocks.
- Integrates Danger into the repo.
- Fixes a xcodeproj referencing bug introduced by the new cURL-based logging plugin.
- Calls completion even when cancellable token is cancelled

# 6.5.0

- Added `queue` parameter to `request` and `sendRequest`. This open up option to use other queue instead of main queue for response callback.

# 6.4.0

- Makes `convertResponseToResult` public to make use of this method when dealing with Alamofire directly
- Updates to ReactiveCocoa 4.1
- Updates to Result 2.0

# 6.3.1

- Updates for Swift 2.2 / Xcode 7.3 compatibility.

# 6.3.0

- Fixed endpoint setup when adding `parameters` or `headers` when `parameters` or `headers` or nil.
- Adds StructTarget for using Moya with structs.

# 6.2.0

- Adds `response` computed property to `Error` type, which yields a Response object if available.
- Added URLEncodedInURL to ParameterEncoding.
- Adds convenience `endpointByAdding` method.
- Remove our own implementation of `ParameterEncoding` and make it a `public typealias` of `Alamofire.ParameterEncoding`.

# 6.1.3

- Updated to ReactiveCocoa 4.0 final.
- Added formatter parameter to plugin for pretty-printing response data. See #392.

# 6.1.2

- Compatibility with RxSwift 2.x.

# 6.1.1

- Compatibility with RxSwift 2.1.x.

# 6.1.0

- The built-in `DefaultAlamofireManager` as parameter's default value instead of the singleton `Alamofire.Manager.sharedinstance` is now used when instantiating `ReactiveCocoaMoyaProvider` and `RxMoyaProvider` as well.

# 6.0.1

- Updates to ReactiveCocoa 4 RC 2.

# 6.0.0

- **Breaking Change** pass a built-in `DefaultAlamofireManager` as parameter's default value instead of passing the singleton `Alamofire.Manager.sharedinstance` when initialize a `provider`
- Fixes issue that stubbed responses still call the network.

# 5.3.0

- Updates to RXSwift 2.0.0
- Moves to use Antitypical/Result

# 5.2.1

- Update to ReactiveCocoa v4.0.0-RC.1
- Fixes cases where underlying network errors were not properly propagated.
- Moves to antitypical Result type

# 5.2.0

- Updated to RxSwift 2.0.0-beta.4

# 5.1.0

- Update to ReactiveCocoa v4.0.0-alpha.4

# 5.0.0

- **Breaking Change** rename `MoyaTarget` protocol to `TargetType`
- **Breaking Change** rename `MoyaRequest` protocol to `RequestType`
- **Breaking Change** rename `Plugin` protocol to `PluginType`
- Removes conversion from `Moya.Method` to `Alamofire.Method` since it was unused
- Changes `NetworkLoggingPlugin`'s initializer to also take a function that has the same signature as `print` to simplify testing
- **Breaking Change** renames `ParameterEncoding`'s `parameterEncoding` method to `toAlamofire` and makes it internal only
- **Breaking Change** `Plugin<Target>` is now a protocol and as such no longer sends a typed `MoyaProvider`. - @swizzlr
- **Breaking Change** The types that were subtypes of `Moya` are now defined at the top level; you should find no compatibility issues since they are still invoked by `Moya.X` – @swizzlr
- **Breaking Change** `Completion` closure now returns a `Result` instead of multiple optional parameters.
- **Breaking Change** `MoyaResponse` is now `Response`, and also `final`. It will be changed to a `struct` in a future release. - @swizzlr
- **Breaking Change** `ReactiveCocoaMoyaProvider` can now be supplied with an optional `stubScheduler` – @swizzlr (sponsored by [Network Locum](https://networklocum.com))
- **Breaking Change** Introduce `Error` type for use with reactive extensions - [@tomburns](http://github.com/tomburns)
- **Breaking Change** Deprecate ReactiveCocoa 2 support

# 4.5.0

- Adds mapping methods to `MoyaResponse`

# 4.4.0

- Adds tvOS and watchOS support
- Fixes carthage OS X target not having source files
- Makes base OS X target 10.9 instead of 10.10

# 4.3.1

- Updates to latest ReactiveCocoa alpha. Again.

# 4.3.0

- Updates to latest ReactiveCocoa alpha.

# 4.2.0

- Removed extraneous `SignalProducer` from ReactiveCocoa extension – @JRHeaton
- Removed extraneous `deferred()` from RxSwift extension
- Moved to new RxSwift syntax – @wouterw
- Updated RxSwift to latest beta – @wouterw

# 4.1.0

- OS X support.

# 4.0.3

- Fixes Carthage integration problem.

# 4.0.2

- CancellableTokens can now debug print the requests cURL.

# 4.0.1

- Plugins now subclasses NSObject for custom subclasses.
- Plugins' methods are now public, allowing custom subclasses to override.

# 4.0.0

- Updates Alamofire dependency to `~> 3.0`

# 3.0.1

- Changes `mapImage()` RxSwift function to use `UIImage!` instead of `UIImage`.

# 3.0.0

- Makes `parameters` on `MoyaTarget` an optional `[String: AnyObject]` dictionary.
- Makes `parameters` and `httpHeaderFields` on `Endpoint` to be optionals.
- Renamed stubbing identifiers: **Breaking Change**
  - `Moya.StubbedBehavior` renamed to `Moya.StubBehavior`
  - `Moya.MoyaStubbedBehavior` renamed to `Moya.StubClosure`
  - `Moya.NoStubbingBehavior` -> `Moya.NeverStub`
  - `Moya.ImmediateStubbingBehaviour` -> `Moya.ImmediatelyStub`
  - `Moya.DelayedStubbingBehaviour` -> `Moya.DelayedStub`
- Default class functions have been moved to extensions to prevent inadvertent subclassing.
- Renamed other identifiers: **Breaking Change**
  - `MoyaProvider.MoyaEndpointsClosure` to `MoyaProvider.EndpointClosure`
  - `MoyaProvider.MoyaEndpointResolution` to `MoyaProvider.RequestClosure`
  - `MoyaProvider.endpointResolver` to `MoyaProvider.requestClosure`
  - `MoyaProvider.stubBehavior` to `MoyaProvider.stubClosure`
  - `MoyaCredentialClosure` to `CredentialClosure`
  - `MoyaProvider` initializer parameter names
  - `MoyaCompletion` to `Moya.Completion`
  - `DefaultEndpointResolution` to `DefaultRequestMapping`
- Renamed `T` generic types of `MoyaProvider` and `Endpoint` classes to `Target`.
- Removed errantly named `DefaultEndpointResolution`
- Changes the closure to map `Endpoint`s to `NSURLRequest`s asynchonous.
- Removes inflight request tracking for ReactiveCocoa and RxSwift providers. **Breaking Change**
- Adds support for ReactiveCocoa 4 by moving `ReactiveCocoaMoyaProvider` to use `SignalProducer` instead of `RACSignal`
- Renamed `EndpointSampleResponse` cases: **Breaking Change**
  - `Success` to `NetworkResponse`, now contains `NSData` instead of `() -> NSData`.
  - `Error` to `NetworkError`
  - Additionally, `NetworkError` no longer has a status code or data associated with it. This represents an error from the underlying iOS network stack, like an inability to connect. See [#200](https://github.com/Moya/Moya/issues/200) for more details.
  - Also additionally, removed `Closure` case (see below).
- Changed `Endpoint` to use a `sampleResponseClosure` instead of a `sampleResponse`, making all sample responses lazily executed. **Breaking Change**
- New plugin architecture **Breaking Change**
  - This replaces `networkActivityClosure` with a plugin.
- ReactiveCocoa provider no longer replaces errors that contain status codes (an unlikely situation) with its own errors. It passes all errors directly through.
- Renames `token` to `target` (it was usually `target` anyway, just made it consistent).

# 2.4.1

- Corrects problem with ignoring the specified Alamofire manager

# 2.4.0

- Adds HTTP basic auth support.

# 2.3.0

- Adds data processing functions for use with `RxMoyaProvider`

# 2.2.2

- Adds convenience `endpointByAddingParameterEncoding` method.

# 2.2.1

- Adds Moya files as members of RxMoya and ReactiveMoya frameworks.

# 2.2.0

- Add backward-compatible call from `DefaultEnpointResolution` to `DefaultEndpointResolution` on `MoyaProvider` class. `DefaultEndpointResolution` is now used internally as the default resolver. `DefaultEnpointResolution` can be removed in a future major release.
- Carthage support.

# 2.1.0

- Add option to pass an `Alamofire.Manager` to `MoyaProvider` initializer

# 2.0.2

- Updates Demo directory's RxSwift version.

# 2.0.1

- Updates Demo directory's Moya version for `pod try` compatbility.

# 2.0.0

- **Breaking change** Combines `MoyaPath` and `MoyaTarget` protocols.
- **Breaking change** Renames `Moya/Reactive` subspec to `Moya/ReactiveCocoa`.
- **Breaking change** Removes `stubResponses` from initializer; replaced with new stubbing behavior `.NoStubbing`. Added class methods to `MoyaProvider` to provide defaults, while allowing users to still change stubbing behaviour on a per-request basis.
- **Breaking change** Redefines types of `DefaultEndpointMapping` and `DefaultEnpointResolution` class functions on `MoyaProvider`. You no longer invoke these functions to return a closure, rather, you reference the functions themselves _as_ closures.
- **Breaking change** Renames `endpointsClosure` parameter and property of `MoyaProvider` to `endpointClosure`.
- **Breaking change** Renames `ReactiveMoyaProvider` to `ReactiveCocoaMoyaProvider` for consistency.
- Fixes problem that the `ReactiveMoyaProvider` initializer would not respect the stubbing behaviour it was passed.
- Adds official Carthage support – [@neonichu](http://github.com/neonichu)
- Relaxes version dependency on RxSwift - [@alcarvalho](http://github.com/alcarvalho)
- Fixes possible concurrency bugs with reactive providers - [@alcarvalho](http://github.com/alcarvalho)

# 1.1.1

- Fixes problem where `RxMoyaProvider` would not respect customized stubbing behaviour (delays).

# 1.1.0

- Adds support for RxSwift – [@alcarvalho](http://github.com/alcarvalho)

# 1.0.0

- **Breaking change** Changes `EndpointSampleResponse` to require closures that return `NSData`, not `NSData` instances themselves. This prevents sample data from being loaded during the normal, non-unit test app lifecycle.
- **Breaking change** Adds `method` to `MoyaTarget` protocol and removes `method` parameter from `request()` functions. Targets now specify GET, POST, etc on a per-target level, instead of per-request.
- **Breaking change** Adds `parameters` to `MoyaTarget` protocol and removes ability to pass parameters into `request()` functions. Targets now specify the parameters directly on a per-target level, instead of per-request.
- Adds a sane default implementation of the `MoyaProvider` initializer's `endpointsClosure` parameter.

# 0.8.0

- Updates to Swift 1.2.

# 0.7.1

- Adds cancellable requests -[@MichaelMcGuire](http://github.com/MichaelMcGuire)

# 0.7.0

- Adds network activity closure to provider.

# 0.6.1

- Updates podspec to refer to `3.0.0-aplha.1` of ReactiveCocoa. -[@ashfurrow](http://github.com/ashfurrow)

# 0.6

- First release on CocoaPods trunk.
- Add data support for [stubbed error responses](https://github.com/ashfurrow/Moya/pull/92). – [@steam](http://github.com.steam)
- Fixes [#66](https://github.com/AshFurrow/Moya/issues/66), a problem with outdated Alamofire dependency and it's serializer type signature. -[@garnett](http://github.com/garnett)
- Delete note about ReactiveCocoa installation -[@garnett](http://github.com/garnett)

# 0.5

- Fixes [#52](https://github.com/AshFurrow/Moya/issues/52) to change submodules to use http instead of ssh. -[@ashfurrow)](http://github.com/AshFurrow)
- Migrate to support Xcode beta 6.1 -[@orta)](http://github.com/orta)
- Adds the original NSURLResponse to a MoyaResponse -[@orta)](http://github.com/orta)
- Fixes [#63](https://github.com/AshFurrow/Moya/issues/63), a problem where stale inflight requests were kept around if they error'd down the pipline (discussed [here](https://github.com/ReactiveCocoa/ReactiveCocoa/issues/1525#issuecomment-58559734)) -[@ashfurrow](http://github.com/AshFurrow)

# 0.4

- Implements [#46](https://github.com/AshFurrow/Moya/issues/46), the code property of the NSError sent through by ReactiveMoyaProvider will now match the failing http status code. -[@powerje](http://github.com/powerje)

# 0.3

- Fixes [#48](https://github.com/AshFurrow/Moya/issues/48) that modifies Moya to execute completion blocks of stubbed responses *immediately*, instead of using `dispatch_async` to defer it to the next invocation of the run loop. **This is a breaking change**. Because of this change, the ReactiveCocoa extensions had to be modified slightly to deduplicate inflight stubbed requests. Reactive providers now vend `RACSignal` instances that start the network request *when subscribed to*. -[@ashfurrow](http://github.com/AshFurrow)

# 0.2

- Fixes [#44](https://github.com/AshFurrow/Moya/issues/44) where status codes weren't being pass through to completion blocks. This also modified the behaviour of the ReactiveCocoa extensions significantly but sending MoyaResponse objects instead of just NSData ones. —[@ashfurrow](http://github.com/AshFurrow)

# 0.1

- Initial release.<|MERGE_RESOLUTION|>--- conflicted
+++ resolved
@@ -1,10 +1,7 @@
 # Next
 
-<<<<<<< HEAD
 - **Breaking Change** Renamed `verbose` in the NetworkLoggerPlugin to `isVerbose`.
-=======
 - `TargetType` can specify its `ParameterEncoding`. The Default is `URLEncoding`.
->>>>>>> f90a1244
 
 # 8.0.0-beta.6
 
