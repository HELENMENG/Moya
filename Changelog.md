# Next

- `TargetType` can specify its `ParameterEncoding`. The Default is `URLEncoding`.
<<<<<<< HEAD
- Added documentation for `TargetType` and associated data structures.
=======
- Re-add `MultiTarget` to project.
>>>>>>> 416c19f8

# 8.0.0-beta.6

- **Breaking Change** Renamed `ReactiveCocoaMoyaProvider` to `ReactiveSwiftMoyaProvider`.
- **Breaking Change** Renamed `PluginType` functions to comply with Swift 3 design guideline:
  - `willSendRequest` renamed to `willSend`.
  - `didReceiveResponse` renamed to `didReceive`.
- **Breaking Change** Renamed `filterStatusCodes(:)` to `filter(statusCodes:)` (and `filterStatusCode(:)` to `filter(statusCode:)`).
- **Breaking Change** Renamed `request(token:)` to simply `request(:_)` (ReactiveSwift).
- **Breaking Change** Renamed `notifyPluginsOfImpendingStub(request:)` to `notifyPluginsOfImpendingStub(for:)`.
- Renamed the `ReactiveCocoa` subspec to `ReactiveSwift`.
- `PluginType` can now modify requests and responses through `prepare` and `process`

# 8.0.0-beta.5

- **Breaking Change** Renamed `cancelled` in the `Cancellable` protocol to `isCancelled`.
- **Breaking Change** Renamed `URL` in `Endpoint` to `url`.
- **Breaking Change** Renamed `StructTarget` to `MultiTarget`.
- Demo project has been updated with new DemoMultiTarget target, new project
structure and more.
- Readded support for iOS 8 and macOS 10.10.
- Added _validate_ option in `TargetType`, to allow enabling Alamofire automatic validation on requests.
- Added `mapString(atKeyPath:)` to `Response`, `SignalProducerProtocol`, and `ObservableType`

# 8.0.0-beta.4

- **Breaking Change** Made some `class func`s [mimicking enum cases](https://github.com/Moya/Moya/blob/master/Source/Moya.swift#L117-L133) lowercased.
- Updates for RxSwift 3.0 final release.
- Added default empty implementation for `willSendRequest` and `didReceiveResponse` in `PluginType`.
- Use `String(data:encoding:)` instead of `NSString(data:encoding:)` while converting `Data` to `String`.

# 8.0.0-beta.3

- **Breaking Change** Throw dedicated `Error.jsonMapping` when `mapJSON` fails to parse JSON.
- **Breaking Change** Renamed `endpointByAddingHTTPHeaders` to `adding(newHttpHeaderFields:)`.
- **Breaking Change** Renamed `endpointByAddingParameters` to `adding(newParameters:)`.
- **Breaking Change** Renamed `endpointByAddingParameterEncoding` to `adding(newParameterEncoding:)`.
- **Breaking Change** Renamed `endpointByAdding(parameters:httpHeaderFields:parameterEncoding)` to `adding(parameters:httpHeaderFields:parameterEncoding)`.
- **Breaking Change** Changed HTTP verbs enum to lowercase.
- `urlRequest` property of `Endpoint` is now truly optional. The request will fail if the `urlRequest` turns out to be nil and a `requestMapping` error will be returned together with the problematic url.
- **Breaking Change** Made RxMoya & ReactiveMoya frameworks dependant on Moya framework, making them slimmer and not re-including Moya source in the Reactive extensions. ([PR](https://github.com/Moya/Moya/pull/563))
- Removed the unused `StreamRequest` typealias that was causing watchOS failures.
- Fixes download requests never calling the completion block.
- Added a new internal Requestable protocol.
- Added a new case to `SampleResponseClosure` which allows mocking of the whole `URLResponse`.
- Added a test for new `SampleResponseClosure` case.

# 8.0.0-beta.2

- **Breaking Change** Transition from ReactiveCocoa to ReactiveSwift. ([PR](https://github.com/Moya/Moya/pull/661))

# 8.0.0-beta.1

- **Breaking Change** Support for `Swift 3` in favor of `Swift 2.x`.
- **Breaking Change** `fileName` and `mimeType` are now optional properties on a MultipartFormData object.
- Correct Alamofire `appendBodyPart` method id called in MultipartFormData.
- **Breaking Change** Removes `multipartBody` from TargetType protocol and adds a `task` instead.
- **Breaking Change** Successful Response instances that have no data with them are now being converted to `.Success` `Result`s.
- Adds Download and Upload Task type support to Moya.
- Corrects SwiftLint warnings.
- Separates `Moya.swift` into multiple files.
- Updated `mapJSON` API to include an optional named parameter `failsOnEmptyData:` that when overriden returns an empty `NSNull()` result instead of throwing an error when the response data is empty.
- Added `supportsMultipart` to the `Method` type, which helps determine whether to use `multipart/form-data` encoding.
- Added `PATCH` and `CONNECT` to the `Method` cases which support multipart encoding.
- Added `request` for `Response`.

# 7.0.3

- Carthage support for Swift 2.3.

# 7.0.2

- Swift 2.3 support.

# 7.0.1

- Identical to 7.0.0, see [#594](https://github.com/Moya/Moya/pull/594) for an explanation.

# 7.0.0

- **Breaking Change** Drops support for `RACSignal`.
- **Breaking Change** Changes `Moya.Error.Underlying` to have `NSError` instead of `ErrorType`.
- **Breaking Change** Implements inflights tracking by adding `trackInflights = true` to your provider.
- **Breaking Change** Changes `MoyaProvider.RequestClosure` to have `Result<NSURLRequest, Moya.Error> -> Void` instead of `NSURLRequest -> Void` as a `done` closure parameter.
- **Breaking Change** New community guidelines.
- New multipart file upload.
- New cURL-based logging plugin.
- Moves from OSSpinLock to `dispatch_semaphor` to avoid deadlocks.
- Integrates Danger into the repo.
- Fixes a xcodeproj referencing bug introduced by the new cURL-based logging plugin.
- Calls completion even when cancellable token is cancelled

# 6.5.0

- Added `queue` parameter to `request` and `sendRequest`. This open up option to use other queue instead of main queue for response callback.

# 6.4.0

- Makes `convertResponseToResult` public to make use of this method when dealing with Alamofire directly
- Updates to ReactiveCocoa 4.1
- Updates to Result 2.0

# 6.3.1

- Updates for Swift 2.2 / Xcode 7.3 compatibility.

# 6.3.0

- Fixed endpoint setup when adding `parameters` or `headers` when `parameters` or `headers` or nil.
- Adds StructTarget for using Moya with structs.

# 6.2.0

- Adds `response` computed property to `Error` type, which yields a Response object if available.
- Added URLEncodedInURL to ParameterEncoding.
- Adds convenience `endpointByAdding` method.
- Remove our own implementation of `ParameterEncoding` and make it a `public typealias` of `Alamofire.ParameterEncoding`.

# 6.1.3

- Updated to ReactiveCocoa 4.0 final.
- Added formatter parameter to plugin for pretty-printing response data. See #392.

# 6.1.2

- Compatibility with RxSwift 2.x.

# 6.1.1

- Compatibility with RxSwift 2.1.x.

# 6.1.0

- The built-in `DefaultAlamofireManager` as parameter's default value instead of the singleton `Alamofire.Manager.sharedinstance` is now used when instantiating `ReactiveCocoaMoyaProvider` and `RxMoyaProvider` as well.

# 6.0.1

- Updates to ReactiveCocoa 4 RC 2.

# 6.0.0

- **Breaking Change** pass a built-in `DefaultAlamofireManager` as parameter's default value instead of passing the singleton `Alamofire.Manager.sharedinstance` when initialize a `provider`
- Fixes issue that stubbed responses still call the network.

# 5.3.0

- Updates to RXSwift 2.0.0
- Moves to use Antitypical/Result

# 5.2.1

- Update to ReactiveCocoa v4.0.0-RC.1
- Fixes cases where underlying network errors were not properly propagated.
- Moves to antitypical Result type

# 5.2.0

- Updated to RxSwift 2.0.0-beta.4

# 5.1.0

- Update to ReactiveCocoa v4.0.0-alpha.4

# 5.0.0

- **Breaking Change** rename `MoyaTarget` protocol to `TargetType`
- **Breaking Change** rename `MoyaRequest` protocol to `RequestType`
- **Breaking Change** rename `Plugin` protocol to `PluginType`
- Removes conversion from `Moya.Method` to `Alamofire.Method` since it was unused
- Changes `NetworkLoggingPlugin`'s initializer to also take a function that has the same signature as `print` to simplify testing
- **Breaking Change** renames `ParameterEncoding`'s `parameterEncoding` method to `toAlamofire` and makes it internal only
- **Breaking Change** `Plugin<Target>` is now a protocol and as such no longer sends a typed `MoyaProvider`. - @swizzlr
- **Breaking Change** The types that were subtypes of `Moya` are now defined at the top level; you should find no compatibility issues since they are still invoked by `Moya.X` – @swizzlr
- **Breaking Change** `Completion` closure now returns a `Result` instead of multiple optional parameters.
- **Breaking Change** `MoyaResponse` is now `Response`, and also `final`. It will be changed to a `struct` in a future release. - @swizzlr
- **Breaking Change** `ReactiveCocoaMoyaProvider` can now be supplied with an optional `stubScheduler` – @swizzlr (sponsored by [Network Locum](https://networklocum.com))
- **Breaking Change** Introduce `Error` type for use with reactive extensions - [@tomburns](http://github.com/tomburns)
- **Breaking Change** Deprecate ReactiveCocoa 2 support

# 4.5.0

- Adds mapping methods to `MoyaResponse`

# 4.4.0

- Adds tvOS and watchOS support
- Fixes carthage OS X target not having source files
- Makes base OS X target 10.9 instead of 10.10

# 4.3.1

- Updates to latest ReactiveCocoa alpha. Again.

# 4.3.0

- Updates to latest ReactiveCocoa alpha.

# 4.2.0

- Removed extraneous `SignalProducer` from ReactiveCocoa extension – @JRHeaton
- Removed extraneous `deferred()` from RxSwift extension
- Moved to new RxSwift syntax – @wouterw
- Updated RxSwift to latest beta – @wouterw

# 4.1.0

- OS X support.

# 4.0.3

- Fixes Carthage integration problem.

# 4.0.2

- CancellableTokens can now debug print the requests cURL.

# 4.0.1

- Plugins now subclasses NSObject for custom subclasses.
- Plugins' methods are now public, allowing custom subclasses to override.

# 4.0.0

- Updates Alamofire dependency to `~> 3.0`

# 3.0.1

- Changes `mapImage()` RxSwift function to use `UIImage!` instead of `UIImage`.

# 3.0.0

- Makes `parameters` on `MoyaTarget` an optional `[String: AnyObject]` dictionary.
- Makes `parameters` and `httpHeaderFields` on `Endpoint` to be optionals.
- Renamed stubbing identifiers: **Breaking Change**
  - `Moya.StubbedBehavior` renamed to `Moya.StubBehavior`
  - `Moya.MoyaStubbedBehavior` renamed to `Moya.StubClosure`
  - `Moya.NoStubbingBehavior` -> `Moya.NeverStub`
  - `Moya.ImmediateStubbingBehaviour` -> `Moya.ImmediatelyStub`
  - `Moya.DelayedStubbingBehaviour` -> `Moya.DelayedStub`
- Default class functions have been moved to extensions to prevent inadvertent subclassing.
- Renamed other identifiers: **Breaking Change**
  - `MoyaProvider.MoyaEndpointsClosure` to `MoyaProvider.EndpointClosure`
  - `MoyaProvider.MoyaEndpointResolution` to `MoyaProvider.RequestClosure`
  - `MoyaProvider.endpointResolver` to `MoyaProvider.requestClosure`
  - `MoyaProvider.stubBehavior` to `MoyaProvider.stubClosure`
  - `MoyaCredentialClosure` to `CredentialClosure`
  - `MoyaProvider` initializer parameter names
  - `MoyaCompletion` to `Moya.Completion`
  - `DefaultEndpointResolution` to `DefaultRequestMapping`
- Renamed `T` generic types of `MoyaProvider` and `Endpoint` classes to `Target`.
- Removed errantly named `DefaultEndpointResolution`
- Changes the closure to map `Endpoint`s to `NSURLRequest`s asynchonous.
- Removes inflight request tracking for ReactiveCocoa and RxSwift providers. **Breaking Change**
- Adds support for ReactiveCocoa 4 by moving `ReactiveCocoaMoyaProvider` to use `SignalProducer` instead of `RACSignal`
- Renamed `EndpointSampleResponse` cases: **Breaking Change**
  - `Success` to `NetworkResponse`, now contains `NSData` instead of `() -> NSData`.
  - `Error` to `NetworkError`
  - Additionally, `NetworkError` no longer has a status code or data associated with it. This represents an error from the underlying iOS network stack, like an inability to connect. See [#200](https://github.com/Moya/Moya/issues/200) for more details.
  - Also additionally, removed `Closure` case (see below).
- Changed `Endpoint` to use a `sampleResponseClosure` instead of a `sampleResponse`, making all sample responses lazily executed. **Breaking Change**
- New plugin architecture **Breaking Change**
  - This replaces `networkActivityClosure` with a plugin.
- ReactiveCocoa provider no longer replaces errors that contain status codes (an unlikely situation) with its own errors. It passes all errors directly through.
- Renames `token` to `target` (it was usually `target` anyway, just made it consistent).

# 2.4.1

- Corrects problem with ignoring the specified Alamofire manager

# 2.4.0

- Adds HTTP basic auth support.

# 2.3.0

- Adds data processing functions for use with `RxMoyaProvider`

# 2.2.2

- Adds convenience `endpointByAddingParameterEncoding` method.

# 2.2.1

- Adds Moya files as members of RxMoya and ReactiveMoya frameworks.

# 2.2.0

- Add backward-compatible call from `DefaultEnpointResolution` to `DefaultEndpointResolution` on `MoyaProvider` class. `DefaultEndpointResolution` is now used internally as the default resolver. `DefaultEnpointResolution` can be removed in a future major release.
- Carthage support.

# 2.1.0

- Add option to pass an `Alamofire.Manager` to `MoyaProvider` initializer

# 2.0.2

- Updates Demo directory's RxSwift version.

# 2.0.1

- Updates Demo directory's Moya version for `pod try` compatbility.

# 2.0.0

- **Breaking change** Combines `MoyaPath` and `MoyaTarget` protocols.
- **Breaking change** Renames `Moya/Reactive` subspec to `Moya/ReactiveCocoa`.
- **Breaking change** Removes `stubResponses` from initializer; replaced with new stubbing behavior `.NoStubbing`. Added class methods to `MoyaProvider` to provide defaults, while allowing users to still change stubbing behaviour on a per-request basis.
- **Breaking change** Redefines types of `DefaultEndpointMapping` and `DefaultEnpointResolution` class functions on `MoyaProvider`. You no longer invoke these functions to return a closure, rather, you reference the functions themselves _as_ closures.
- **Breaking change** Renames `endpointsClosure` parameter and property of `MoyaProvider` to `endpointClosure`.
- **Breaking change** Renames `ReactiveMoyaProvider` to `ReactiveCocoaMoyaProvider` for consistency.
- Fixes problem that the `ReactiveMoyaProvider` initializer would not respect the stubbing behaviour it was passed.
- Adds official Carthage support – [@neonichu](http://github.com/neonichu)
- Relaxes version dependency on RxSwift - [@alcarvalho](http://github.com/alcarvalho)
- Fixes possible concurrency bugs with reactive providers - [@alcarvalho](http://github.com/alcarvalho)

# 1.1.1

- Fixes problem where `RxMoyaProvider` would not respect customized stubbing behaviour (delays).

# 1.1.0

- Adds support for RxSwift – [@alcarvalho](http://github.com/alcarvalho)

# 1.0.0

- **Breaking change** Changes `EndpointSampleResponse` to require closures that return `NSData`, not `NSData` instances themselves. This prevents sample data from being loaded during the normal, non-unit test app lifecycle.
- **Breaking change** Adds `method` to `MoyaTarget` protocol and removes `method` parameter from `request()` functions. Targets now specify GET, POST, etc on a per-target level, instead of per-request.
- **Breaking change** Adds `parameters` to `MoyaTarget` protocol and removes ability to pass parameters into `request()` functions. Targets now specify the parameters directly on a per-target level, instead of per-request.
- Adds a sane default implementation of the `MoyaProvider` initializer's `endpointsClosure` parameter.

# 0.8.0

- Updates to Swift 1.2.

# 0.7.1

- Adds cancellable requests -[@MichaelMcGuire](http://github.com/MichaelMcGuire)

# 0.7.0

- Adds network activity closure to provider.

# 0.6.1

- Updates podspec to refer to `3.0.0-aplha.1` of ReactiveCocoa. -[@ashfurrow](http://github.com/ashfurrow)

# 0.6

- First release on CocoaPods trunk.
- Add data support for [stubbed error responses](https://github.com/ashfurrow/Moya/pull/92). – [@steam](http://github.com.steam)
- Fixes [#66](https://github.com/AshFurrow/Moya/issues/66), a problem with outdated Alamofire dependency and it's serializer type signature. -[@garnett](http://github.com/garnett)
- Delete note about ReactiveCocoa installation -[@garnett](http://github.com/garnett)

# 0.5

- Fixes [#52](https://github.com/AshFurrow/Moya/issues/52) to change submodules to use http instead of ssh. -[@ashfurrow)](http://github.com/AshFurrow)
- Migrate to support Xcode beta 6.1 -[@orta)](http://github.com/orta)
- Adds the original NSURLResponse to a MoyaResponse -[@orta)](http://github.com/orta)
- Fixes [#63](https://github.com/AshFurrow/Moya/issues/63), a problem where stale inflight requests were kept around if they error'd down the pipline (discussed [here](https://github.com/ReactiveCocoa/ReactiveCocoa/issues/1525#issuecomment-58559734)) -[@ashfurrow](http://github.com/AshFurrow)

# 0.4

- Implements [#46](https://github.com/AshFurrow/Moya/issues/46), the code property of the NSError sent through by ReactiveMoyaProvider will now match the failing http status code. -[@powerje](http://github.com/powerje)

# 0.3

- Fixes [#48](https://github.com/AshFurrow/Moya/issues/48) that modifies Moya to execute completion blocks of stubbed responses *immediately*, instead of using `dispatch_async` to defer it to the next invocation of the run loop. **This is a breaking change**. Because of this change, the ReactiveCocoa extensions had to be modified slightly to deduplicate inflight stubbed requests. Reactive providers now vend `RACSignal` instances that start the network request *when subscribed to*. -[@ashfurrow](http://github.com/AshFurrow)

# 0.2

- Fixes [#44](https://github.com/AshFurrow/Moya/issues/44) where status codes weren't being pass through to completion blocks. This also modified the behaviour of the ReactiveCocoa extensions significantly but sending MoyaResponse objects instead of just NSData ones. —[@ashfurrow](http://github.com/AshFurrow)

# 0.1

- Initial release.<|MERGE_RESOLUTION|>--- conflicted
+++ resolved
@@ -1,11 +1,8 @@
 # Next
 
 - `TargetType` can specify its `ParameterEncoding`. The Default is `URLEncoding`.
-<<<<<<< HEAD
 - Added documentation for `TargetType` and associated data structures.
-=======
 - Re-add `MultiTarget` to project.
->>>>>>> 416c19f8
 
 # 8.0.0-beta.6
 
