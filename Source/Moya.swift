import Foundation
import Result

/// Closure to be executed when a request has completed.
public typealias Completion = (_ result: Result<Moya.Response, Moya.Error>) -> ()

/// Closure to be executed when progress changes.
public typealias ProgressBlock = (_ progress: ProgressResponse) -> Void

public struct ProgressResponse {
    public let response: Response?
    public let progressObject: Progress?

    init(progress: Progress? = nil, response: Response? = nil) {
        self.progressObject = progress
        self.response = response
    }

    public var progress: Double {
        return progressObject?.fractionCompleted ?? 1.0
    }

    public var completed: Bool {
        return progress == 1.0 && response != nil
    }
}


/// Request provider class. Requests should be made through this class only.
open class MoyaProvider<Target: TargetType> {

    /// Closure that defines the endpoints for the provider.
    public typealias EndpointClosure = (Target) -> Endpoint<Target>

    /// Closure that decides if and what request should be performed
    public typealias RequestResultClosure = (Result<URLRequest, Moya.Error>) -> Void

    /// Closure that resolves an `Endpoint` into a `RequestResult`.
    public typealias RequestClosure = (Endpoint<Target>, @escaping RequestResultClosure) -> Void

    /// Closure that decides if/how a request should be stubbed.
    public typealias StubClosure = (Target) -> Moya.StubBehavior

    open let endpointClosure: EndpointClosure
    open let requestClosure: RequestClosure
    open let stubClosure: StubClosure
    open let manager: Manager

    /// A list of plugins
    /// e.g. for logging, network activity indicator or credentials
    open let plugins: [PluginType]

    open let trackInflights: Bool

    open internal(set) var inflightRequests = Dictionary<Endpoint<Target>, [Moya.Completion]>()

    /// Initializes a provider.
    public init(endpointClosure: @escaping EndpointClosure = MoyaProvider.DefaultEndpointMapping,
        requestClosure: @escaping RequestClosure = MoyaProvider.DefaultRequestMapping,
        stubClosure: @escaping StubClosure = MoyaProvider.NeverStub,
        manager: Manager = MoyaProvider<Target>.DefaultAlamofireManager(),
        plugins: [PluginType] = [],
        trackInflights: Bool = false) {

            self.endpointClosure = endpointClosure
            self.requestClosure = requestClosure
            self.stubClosure = stubClosure
            self.manager = manager
            self.plugins = plugins
            self.trackInflights = trackInflights
    }

    /// Returns an `Endpoint` based on the token, method, and parameters by invoking the `endpointClosure`.
    open func endpoint(_ token: Target) -> Endpoint<Target> {
        return endpointClosure(token)
    }

    /// Designated request-making method. Returns a `Cancellable` token to cancel the request later.
    @discardableResult
    open func request(_ target: Target, completion: @escaping Moya.Completion) -> Cancellable {
        return self.request(target, queue: nil, completion: completion)
    }

    /// Designated request-making method with queue option. Returns a `Cancellable` token to cancel the request later.
    @discardableResult
    open func request(_ target: Target, queue: DispatchQueue?, progress: Moya.ProgressBlock? = nil, completion: @escaping Moya.Completion) -> Cancellable {
        return requestNormal(target, queue: queue, progress: progress, completion: completion)
    }

    /// When overriding this method, take care to `notifyPluginsOfImpendingStub` and to perform the stub using the `createStubFunction` method.
    /// Note: this was previously in an extension, however it must be in the original class declaration to allow subclasses to override.
    @discardableResult
    func stubRequest(_ target: Target, request: URLRequest, completion: @escaping Moya.Completion, endpoint: Endpoint<Target>, stubBehavior: Moya.StubBehavior) -> CancellableToken {
        let cancellableToken = CancellableToken { }
        notifyPluginsOfImpendingStub(request, target: target)
        let plugins = self.plugins
        let stub: () -> () = createStubFunction(cancellableToken, forTarget: target, withCompletion: completion, endpoint: endpoint, plugins: plugins, request: request)
        switch stubBehavior {
        case .immediate:
            stub()
        case .delayed(let delay):
            let killTimeOffset = Int64(CDouble(delay) * CDouble(NSEC_PER_SEC))
            let killTime = DispatchTime.now() + Double(killTimeOffset) / Double(NSEC_PER_SEC)
            DispatchQueue.main.asyncAfter(deadline: killTime) {
                stub()
            }
        case .never:
            fatalError("Method called to stub request when stubbing is disabled.")
        }

        return cancellableToken
    }
}

/// Mark: Stubbing

public extension MoyaProvider {

    // Swift won't let us put the StubBehavior enum inside the provider class, so we'll
    // at least add some class functions to allow easy access to common stubbing closures.

    public final class func NeverStub(_: Target) -> Moya.StubBehavior {
        return .never
    }

    public final class func ImmediatelyStub(_: Target) -> Moya.StubBehavior {
        return .immediate
    }

    public final class func DelayedStub(_ seconds: TimeInterval) -> (Target) -> Moya.StubBehavior {
        return { _ in return .delayed(seconds: seconds) }
    }
}

<<<<<<< HEAD
public func convertResponseToResult(_ response: HTTPURLResponse?, data: Data?, error: Swift.Error?) ->
    Result<Moya.Response, Moya.Error> {
    switch (response, data, error) {
    case let (.some(response), data, .none):
        let response = Moya.Response(statusCode: response.statusCode, data: data ?? Data(), response: response)
        return .success(response)
    case let (_, _, .some(error)):
        let error = Moya.Error.underlying(error)
        return .failure(error)
=======
public func convertResponseToResult(response: NSHTTPURLResponse?, request: NSURLRequest?, data: NSData?, error: NSError?) ->
    Result<Moya.Response, Moya.Error> {
    switch (response, data, error) {
    case let (.Some(response), data, .None):
        let response = Moya.Response(statusCode: response.statusCode, data: data ?? NSData(), request: request, response: response)
        return .Success(response)
    case let (_, _, .Some(error)):
        let error = Moya.Error.Underlying(error)
        return .Failure(error)
>>>>>>> 6b9b08df
    default:
        let error = Moya.Error.underlying(NSError(domain: NSURLErrorDomain, code: NSURLErrorUnknown, userInfo: nil))
        return .failure(error)
    }
}<|MERGE_RESOLUTION|>--- conflicted
+++ resolved
@@ -132,27 +132,15 @@
     }
 }
 
-<<<<<<< HEAD
-public func convertResponseToResult(_ response: HTTPURLResponse?, data: Data?, error: Swift.Error?) ->
+public func convertResponseToResult(_ response: HTTPURLResponse?, request: URLRequest?, data: Data?, error: Swift.Error?) ->
     Result<Moya.Response, Moya.Error> {
     switch (response, data, error) {
     case let (.some(response), data, .none):
-        let response = Moya.Response(statusCode: response.statusCode, data: data ?? Data(), response: response)
+        let response = Moya.Response(statusCode: response.statusCode, data: data ?? Data(), request: request, response: response)
         return .success(response)
     case let (_, _, .some(error)):
         let error = Moya.Error.underlying(error)
         return .failure(error)
-=======
-public func convertResponseToResult(response: NSHTTPURLResponse?, request: NSURLRequest?, data: NSData?, error: NSError?) ->
-    Result<Moya.Response, Moya.Error> {
-    switch (response, data, error) {
-    case let (.Some(response), data, .None):
-        let response = Moya.Response(statusCode: response.statusCode, data: data ?? NSData(), request: request, response: response)
-        return .Success(response)
-    case let (_, _, .Some(error)):
-        let error = Moya.Error.Underlying(error)
-        return .Failure(error)
->>>>>>> 6b9b08df
     default:
         let error = Moya.Error.underlying(NSError(domain: NSURLErrorDomain, code: NSURLErrorUnknown, userInfo: nil))
         return .failure(error)
