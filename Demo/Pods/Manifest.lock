--- conflicted
+++ resolved
@@ -30,13 +30,8 @@
   - ReactiveCocoa/UI (4.0.2-alpha-1):
     - ReactiveCocoa/Core
     - Result (~> 0.6-beta.1)
-<<<<<<< HEAD
-  - ReactiveMoya (2.3.0):
+  - ReactiveMoya (2.4.1):
     - ReactiveCocoa (~> 4.0-alpha.1)
-=======
-  - ReactiveMoya (2.4.1):
-    - ReactiveCocoa (= 3.0.0-swift2)
->>>>>>> 4e26fa50
   - Result (0.6-beta.1)
   - RxMoya (2.4.1):
     - RxSwift (~> 2.0.0-alpha)
@@ -76,13 +71,8 @@
   Nimble: 2f64d173ad23dc39f10110840a1ed15f29ef75e8
   OHHTTPStubs: f639130b83fb5f4f022d38f841141b0a6fa77249
   Quick: aaa961333f0bec39bfefa4b759128e4eb39f0d0e
-<<<<<<< HEAD
   ReactiveCocoa: 652cf90e5de65708e7e2111f77405756da21aabe
-  ReactiveMoya: a1fce8ae92ee8343211dc4e28604f7a997da20cc
-=======
-  ReactiveCocoa: b17191e37a655ff35d095040a203ecd9dd04e8bd
-  ReactiveMoya: 29d30331f60977d3cad8801b159ff37bd011aae9
->>>>>>> 4e26fa50
+  ReactiveMoya: 9634ba59759b7e5e982847ea9acbb26d0a13e7b1
   Result: af24e3e57ab81005ec4221a53fd36dc1e7a52869
   RxMoya: 4a12570c109db2d8041c1b2da04b10c93293f645
   RxSwift: c66f7956b2e5fb397a62bf4a3ec6072749a816a7
