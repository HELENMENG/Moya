--- conflicted
+++ resolved
@@ -263,8 +263,6 @@
 
                         expect{message}.toEventually( equal(userMessage) )
                     }
-<<<<<<< HEAD
-=======
                 }
             }
             
@@ -294,7 +292,6 @@
                     }
                     
                     expect{message}.toEventually( equal(userMessage) )
->>>>>>> 56a3ff94
                 }
             }
         }
