--- conflicted
+++ resolved
@@ -7,18 +7,14 @@
 	objects = {
 
 /* Begin PBXBuildFile section */
-<<<<<<< HEAD
-		067257FA1BB0F48F006F5DD0 /* Observable+MoyaSpec.swift in Sources */ = {isa = PBXBuildFile; fileRef = 067257F91BB0F48F006F5DD0 /* Observable+MoyaSpec.swift */; };
-=======
 		0649AB6B1BAE131A00DB0C77 /* Observable+MoyaSpec.swift in Sources */ = {isa = PBXBuildFile; fileRef = 0649AB6A1BAE131A00DB0C77 /* Observable+MoyaSpec.swift */; settings = {ASSET_TAGS = (); }; };
->>>>>>> 0835a2fa
+		068831491BB10585007CFFEA /* SignalProducer+MoyaSpec.swift in Sources */ = {isa = PBXBuildFile; fileRef = 068831481BB10585007CFFEA /* SignalProducer+MoyaSpec.swift */; settings = {ASSET_TAGS = (); }; };
 		54080C1FB2F773BE61D4944E /* Pods_DemoTests.framework in Frameworks */ = {isa = PBXBuildFile; fileRef = 97BC4C2770696BC2300D71D6 /* Pods_DemoTests.framework */; settings = {ATTRIBUTES = (Weak, ); }; };
-		556135281BAC8D1000156EC3 /* SignalProducer+MoyaSpec.swift in Sources */ = {isa = PBXBuildFile; fileRef = 556135271BAC8D1000156EC3 /* SignalProducer+MoyaSpec.swift */; };
 		5E70E8C31A1BB32400F00C49 /* EndpointSpec.swift in Sources */ = {isa = PBXBuildFile; fileRef = 5E70E8BD1A1BB32400F00C49 /* EndpointSpec.swift */; };
 		5E70E8C51A1BB32400F00C49 /* MoyaProviderSpec.swift in Sources */ = {isa = PBXBuildFile; fileRef = 5E70E8BF1A1BB32400F00C49 /* MoyaProviderSpec.swift */; };
 		5E70E8C71A1BB32400F00C49 /* testImage.png in Resources */ = {isa = PBXBuildFile; fileRef = 5E70E8C11A1BB32400F00C49 /* testImage.png */; };
-		5EBA229E1BA4AF18000622AB /* ReactiveCocoaMoyaProviderTests.swift in Sources */ = {isa = PBXBuildFile; fileRef = 5EBA229D1BA4AF18000622AB /* ReactiveCocoaMoyaProviderTests.swift */; };
-		5EBA22A01BA4AF69000622AB /* RxSwiftMoyaProviderTests.swift in Sources */ = {isa = PBXBuildFile; fileRef = 5EBA229F1BA4AF69000622AB /* RxSwiftMoyaProviderTests.swift */; };
+		5EBA229E1BA4AF18000622AB /* ReactiveCocoaMoyaProviderTests.swift in Sources */ = {isa = PBXBuildFile; fileRef = 5EBA229D1BA4AF18000622AB /* ReactiveCocoaMoyaProviderTests.swift */; settings = {ASSET_TAGS = (); }; };
+		5EBA22A01BA4AF69000622AB /* RxSwiftMoyaProviderTests.swift in Sources */ = {isa = PBXBuildFile; fileRef = 5EBA229F1BA4AF69000622AB /* RxSwiftMoyaProviderTests.swift */; settings = {ASSET_TAGS = (); }; };
 		5EC197E61A1BB16D00F4DFD4 /* AppDelegate.swift in Sources */ = {isa = PBXBuildFile; fileRef = 5EC197E51A1BB16D00F4DFD4 /* AppDelegate.swift */; };
 		5EC197E81A1BB16D00F4DFD4 /* ViewController.swift in Sources */ = {isa = PBXBuildFile; fileRef = 5EC197E71A1BB16D00F4DFD4 /* ViewController.swift */; };
 		5EC197ED1A1BB16D00F4DFD4 /* Main.storyboard in Resources */ = {isa = PBXBuildFile; fileRef = 5EC197EB1A1BB16D00F4DFD4 /* Main.storyboard */; };
@@ -40,14 +36,10 @@
 /* End PBXContainerItemProxy section */
 
 /* Begin PBXFileReference section */
-<<<<<<< HEAD
-		067257F91BB0F48F006F5DD0 /* Observable+MoyaSpec.swift */ = {isa = PBXFileReference; fileEncoding = 4; lastKnownFileType = sourcecode.swift; path = "Observable+MoyaSpec.swift"; sourceTree = "<group>"; };
-=======
 		0649AB6A1BAE131A00DB0C77 /* Observable+MoyaSpec.swift */ = {isa = PBXFileReference; fileEncoding = 4; lastKnownFileType = sourcecode.swift; path = "Observable+MoyaSpec.swift"; sourceTree = "<group>"; };
->>>>>>> 0835a2fa
+		068831481BB10585007CFFEA /* SignalProducer+MoyaSpec.swift */ = {isa = PBXFileReference; fileEncoding = 4; lastKnownFileType = sourcecode.swift; path = "SignalProducer+MoyaSpec.swift"; sourceTree = "<group>"; };
 		3CD4AE4F5363436C904237B7 /* Pods.release.xcconfig */ = {isa = PBXFileReference; includeInIndex = 1; lastKnownFileType = text.xcconfig; name = Pods.release.xcconfig; path = "Pods/Target Support Files/Pods/Pods.release.xcconfig"; sourceTree = "<group>"; };
 		487360B8D68DE97717CCAC7B /* Pods-Demo.release.xcconfig */ = {isa = PBXFileReference; includeInIndex = 1; lastKnownFileType = text.xcconfig; name = "Pods-Demo.release.xcconfig"; path = "Pods/Target Support Files/Pods-Demo/Pods-Demo.release.xcconfig"; sourceTree = "<group>"; };
-		556135271BAC8D1000156EC3 /* SignalProducer+MoyaSpec.swift */ = {isa = PBXFileReference; fileEncoding = 4; lastKnownFileType = sourcecode.swift; path = "SignalProducer+MoyaSpec.swift"; sourceTree = "<group>"; };
 		5E70E8BD1A1BB32400F00C49 /* EndpointSpec.swift */ = {isa = PBXFileReference; fileEncoding = 4; lastKnownFileType = sourcecode.swift; path = EndpointSpec.swift; sourceTree = "<group>"; };
 		5E70E8BE1A1BB32400F00C49 /* MoyaProviderIntegrationTests.swift */ = {isa = PBXFileReference; fileEncoding = 4; lastKnownFileType = sourcecode.swift; path = MoyaProviderIntegrationTests.swift; sourceTree = "<group>"; };
 		5E70E8BF1A1BB32400F00C49 /* MoyaProviderSpec.swift */ = {isa = PBXFileReference; fileEncoding = 4; lastKnownFileType = sourcecode.swift; path = MoyaProviderSpec.swift; sourceTree = "<group>"; };
@@ -170,12 +162,8 @@
 				5EBA229D1BA4AF18000622AB /* ReactiveCocoaMoyaProviderTests.swift */,
 				5EBA229F1BA4AF69000622AB /* RxSwiftMoyaProviderTests.swift */,
 				5E70E8C01A1BB32400F00C49 /* RACSignal+MoyaSpec.swift */,
-<<<<<<< HEAD
-				556135271BAC8D1000156EC3 /* SignalProducer+MoyaSpec.swift */,
-				067257F91BB0F48F006F5DD0 /* Observable+MoyaSpec.swift */,
-=======
 				0649AB6A1BAE131A00DB0C77 /* Observable+MoyaSpec.swift */,
->>>>>>> 0835a2fa
+				068831481BB10585007CFFEA /* SignalProducer+MoyaSpec.swift */,
 				5E70E8C11A1BB32400F00C49 /* testImage.png */,
 				5EC197FB1A1BB16D00F4DFD4 /* Supporting Files */,
 			);
@@ -401,12 +389,11 @@
 			isa = PBXSourcesBuildPhase;
 			buildActionMask = 2147483647;
 			files = (
+				068831491BB10585007CFFEA /* SignalProducer+MoyaSpec.swift in Sources */,
 				5EE0145E1AE81206001FAE57 /* MoyaProviderIntegrationTests.swift in Sources */,
-				067257FA1BB0F48F006F5DD0 /* Observable+MoyaSpec.swift in Sources */,
 				5EBA229E1BA4AF18000622AB /* ReactiveCocoaMoyaProviderTests.swift in Sources */,
 				5E70E8C51A1BB32400F00C49 /* MoyaProviderSpec.swift in Sources */,
 				5EBA22A01BA4AF69000622AB /* RxSwiftMoyaProviderTests.swift in Sources */,
-				556135281BAC8D1000156EC3 /* SignalProducer+MoyaSpec.swift in Sources */,
 				5E70E8C31A1BB32400F00C49 /* EndpointSpec.swift in Sources */,
 				0649AB6B1BAE131A00DB0C77 /* Observable+MoyaSpec.swift in Sources */,
 			);
