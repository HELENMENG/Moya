// !$*UTF8*$!
{
	archiveVersion = 1;
	classes = {
	};
	objectVersion = 46;
	objects = {

/* Begin PBXBuildFile section */
		067D49791C0D3886005BBA79 /* EndpointSpec.swift in Sources */ = {isa = PBXBuildFile; fileRef = 067D49681C0D3886005BBA79 /* EndpointSpec.swift */; };
		067D497A1C0D3886005BBA79 /* EndpointSpec.swift in Sources */ = {isa = PBXBuildFile; fileRef = 067D49681C0D3886005BBA79 /* EndpointSpec.swift */; };
		067D497B1C0D3886005BBA79 /* EndpointSpec.swift in Sources */ = {isa = PBXBuildFile; fileRef = 067D49681C0D3886005BBA79 /* EndpointSpec.swift */; };
		067D497C1C0D3886005BBA79 /* Error+MoyaSpec.swift in Sources */ = {isa = PBXBuildFile; fileRef = 067D49691C0D3886005BBA79 /* Error+MoyaSpec.swift */; };
		067D497D1C0D3886005BBA79 /* Error+MoyaSpec.swift in Sources */ = {isa = PBXBuildFile; fileRef = 067D49691C0D3886005BBA79 /* Error+MoyaSpec.swift */; };
		067D497E1C0D3886005BBA79 /* Error+MoyaSpec.swift in Sources */ = {isa = PBXBuildFile; fileRef = 067D49691C0D3886005BBA79 /* Error+MoyaSpec.swift */; };
		067D497F1C0D3886005BBA79 /* ErrorTests.swift in Sources */ = {isa = PBXBuildFile; fileRef = 067D496A1C0D3886005BBA79 /* ErrorTests.swift */; };
		067D49801C0D3886005BBA79 /* ErrorTests.swift in Sources */ = {isa = PBXBuildFile; fileRef = 067D496A1C0D3886005BBA79 /* ErrorTests.swift */; };
		067D49811C0D3886005BBA79 /* ErrorTests.swift in Sources */ = {isa = PBXBuildFile; fileRef = 067D496A1C0D3886005BBA79 /* ErrorTests.swift */; };
		067D49851C0D3886005BBA79 /* MoyaProviderIntegrationTests.swift in Sources */ = {isa = PBXBuildFile; fileRef = 067D496C1C0D3886005BBA79 /* MoyaProviderIntegrationTests.swift */; };
		067D49861C0D3886005BBA79 /* MoyaProviderIntegrationTests.swift in Sources */ = {isa = PBXBuildFile; fileRef = 067D496C1C0D3886005BBA79 /* MoyaProviderIntegrationTests.swift */; };
		067D49871C0D3886005BBA79 /* MoyaProviderIntegrationTests.swift in Sources */ = {isa = PBXBuildFile; fileRef = 067D496C1C0D3886005BBA79 /* MoyaProviderIntegrationTests.swift */; };
		067D49881C0D3886005BBA79 /* MoyaProviderSpec.swift in Sources */ = {isa = PBXBuildFile; fileRef = 067D496D1C0D3886005BBA79 /* MoyaProviderSpec.swift */; };
		067D49891C0D3886005BBA79 /* MoyaProviderSpec.swift in Sources */ = {isa = PBXBuildFile; fileRef = 067D496D1C0D3886005BBA79 /* MoyaProviderSpec.swift */; };
		067D498A1C0D3886005BBA79 /* MoyaProviderSpec.swift in Sources */ = {isa = PBXBuildFile; fileRef = 067D496D1C0D3886005BBA79 /* MoyaProviderSpec.swift */; };
		067D498B1C0D3886005BBA79 /* NetworkLogginPluginSpec.swift in Sources */ = {isa = PBXBuildFile; fileRef = 067D496E1C0D3886005BBA79 /* NetworkLogginPluginSpec.swift */; };
		067D498C1C0D3886005BBA79 /* NetworkLogginPluginSpec.swift in Sources */ = {isa = PBXBuildFile; fileRef = 067D496E1C0D3886005BBA79 /* NetworkLogginPluginSpec.swift */; };
		067D498D1C0D3886005BBA79 /* NetworkLogginPluginSpec.swift in Sources */ = {isa = PBXBuildFile; fileRef = 067D496E1C0D3886005BBA79 /* NetworkLogginPluginSpec.swift */; };
		067D498E1C0D3886005BBA79 /* Observable+MoyaSpec.swift in Sources */ = {isa = PBXBuildFile; fileRef = 067D496F1C0D3886005BBA79 /* Observable+MoyaSpec.swift */; };
		067D498F1C0D3886005BBA79 /* Observable+MoyaSpec.swift in Sources */ = {isa = PBXBuildFile; fileRef = 067D496F1C0D3886005BBA79 /* Observable+MoyaSpec.swift */; };
		067D49901C0D3886005BBA79 /* Observable+MoyaSpec.swift in Sources */ = {isa = PBXBuildFile; fileRef = 067D496F1C0D3886005BBA79 /* Observable+MoyaSpec.swift */; };
		067D49941C0D3886005BBA79 /* ReactiveCocoaMoyaProviderTests.swift in Sources */ = {isa = PBXBuildFile; fileRef = 067D49711C0D3886005BBA79 /* ReactiveCocoaMoyaProviderTests.swift */; };
		067D49951C0D3886005BBA79 /* ReactiveCocoaMoyaProviderTests.swift in Sources */ = {isa = PBXBuildFile; fileRef = 067D49711C0D3886005BBA79 /* ReactiveCocoaMoyaProviderTests.swift */; };
		067D49961C0D3886005BBA79 /* ReactiveCocoaMoyaProviderTests.swift in Sources */ = {isa = PBXBuildFile; fileRef = 067D49711C0D3886005BBA79 /* ReactiveCocoaMoyaProviderTests.swift */; };
		067D49971C0D3886005BBA79 /* RxSwiftMoyaProviderTests.swift in Sources */ = {isa = PBXBuildFile; fileRef = 067D49721C0D3886005BBA79 /* RxSwiftMoyaProviderTests.swift */; };
		067D49981C0D3886005BBA79 /* RxSwiftMoyaProviderTests.swift in Sources */ = {isa = PBXBuildFile; fileRef = 067D49721C0D3886005BBA79 /* RxSwiftMoyaProviderTests.swift */; };
		067D49991C0D3886005BBA79 /* RxSwiftMoyaProviderTests.swift in Sources */ = {isa = PBXBuildFile; fileRef = 067D49721C0D3886005BBA79 /* RxSwiftMoyaProviderTests.swift */; };
		067D499A1C0D3886005BBA79 /* SignalProducer+MoyaSpec.swift in Sources */ = {isa = PBXBuildFile; fileRef = 067D49731C0D3886005BBA79 /* SignalProducer+MoyaSpec.swift */; };
		067D499B1C0D3886005BBA79 /* SignalProducer+MoyaSpec.swift in Sources */ = {isa = PBXBuildFile; fileRef = 067D49731C0D3886005BBA79 /* SignalProducer+MoyaSpec.swift */; };
		067D499C1C0D3886005BBA79 /* SignalProducer+MoyaSpec.swift in Sources */ = {isa = PBXBuildFile; fileRef = 067D49731C0D3886005BBA79 /* SignalProducer+MoyaSpec.swift */; };
		067D499D1C0D3886005BBA79 /* TestHelpers.swift in Sources */ = {isa = PBXBuildFile; fileRef = 067D49741C0D3886005BBA79 /* TestHelpers.swift */; };
		067D499E1C0D3886005BBA79 /* TestHelpers.swift in Sources */ = {isa = PBXBuildFile; fileRef = 067D49741C0D3886005BBA79 /* TestHelpers.swift */; };
		067D499F1C0D3886005BBA79 /* TestHelpers.swift in Sources */ = {isa = PBXBuildFile; fileRef = 067D49741C0D3886005BBA79 /* TestHelpers.swift */; };
		067D49A01C0D3886005BBA79 /* testImage.png in Resources */ = {isa = PBXBuildFile; fileRef = 067D49751C0D3886005BBA79 /* testImage.png */; };
		067D49A11C0D3886005BBA79 /* testImage.png in Resources */ = {isa = PBXBuildFile; fileRef = 067D49751C0D3886005BBA79 /* testImage.png */; };
		067D49A21C0D3886005BBA79 /* testImage.png in Resources */ = {isa = PBXBuildFile; fileRef = 067D49751C0D3886005BBA79 /* testImage.png */; };
<<<<<<< HEAD
		50B1EBA1C44658E11B73A670 /* Pods_MoyaTests_tvOS.framework in Frameworks */ = {isa = PBXBuildFile; fileRef = 23E2C2384BB324F464199633 /* Pods_MoyaTests_tvOS.framework */; };
		5E1B4EA21D146CDB007F9C4B /* Community.md in Sources */ = {isa = PBXBuildFile; fileRef = 5E1B4EA11D146CDB007F9C4B /* Community.md */; };
=======
		0E0D2E00A181E393B2E47B4D /* Pods_MoyaTests_tvOS.framework in Frameworks */ = {isa = PBXBuildFile; fileRef = E6595C3F3DB028ABB25108C2 /* Pods_MoyaTests_tvOS.framework */; };
		36CED1FF03F2BD97EFDFCC07 /* Pods_MoyaTests_Mac.framework in Frameworks */ = {isa = PBXBuildFile; fileRef = A8A2ED7FAC502C9DEFF05137 /* Pods_MoyaTests_Mac.framework */; };
>>>>>>> b35ff1e9
		5EC197E61A1BB16D00F4DFD4 /* AppDelegate.swift in Sources */ = {isa = PBXBuildFile; fileRef = 5EC197E51A1BB16D00F4DFD4 /* AppDelegate.swift */; };
		5EC197E81A1BB16D00F4DFD4 /* ViewController.swift in Sources */ = {isa = PBXBuildFile; fileRef = 5EC197E71A1BB16D00F4DFD4 /* ViewController.swift */; };
		5EC197ED1A1BB16D00F4DFD4 /* Main.storyboard in Resources */ = {isa = PBXBuildFile; fileRef = 5EC197EB1A1BB16D00F4DFD4 /* Main.storyboard */; };
		5EC197EF1A1BB16D00F4DFD4 /* Images.xcassets in Resources */ = {isa = PBXBuildFile; fileRef = 5EC197EE1A1BB16D00F4DFD4 /* Images.xcassets */; };
		5EC197F21A1BB16D00F4DFD4 /* LaunchScreen.xib in Resources */ = {isa = PBXBuildFile; fileRef = 5EC197F01A1BB16D00F4DFD4 /* LaunchScreen.xib */; };
		5EC198081A1BB24600F4DFD4 /* GitHubAPI.swift in Sources */ = {isa = PBXBuildFile; fileRef = 5EC198071A1BB24600F4DFD4 /* GitHubAPI.swift */; };
		BC2B03ED4F30A82863D83FC6 /* Pods_Demo.framework in Frameworks */ = {isa = PBXBuildFile; fileRef = F1358CE9B268D58E3E8CD24D /* Pods_Demo.framework */; };
		E9DA3BD8FE021AFA4A57A2CD /* Pods_MoyaTests_iOS.framework in Frameworks */ = {isa = PBXBuildFile; fileRef = 286AAA5F0654F6F6A0CFF235 /* Pods_MoyaTests_iOS.framework */; };
/* End PBXBuildFile section */

/* Begin PBXContainerItemProxy section */
		067D49A41C0D3929005BBA79 /* PBXContainerItemProxy */ = {
			isa = PBXContainerItemProxy;
			containerPortal = 5EC197D81A1BB16D00F4DFD4 /* Project object */;
			proxyType = 1;
			remoteGlobalIDString = 5EC197DF1A1BB16D00F4DFD4;
			remoteInfo = Demo;
		};
/* End PBXContainerItemProxy section */

/* Begin PBXFileReference section */
		0480606784859ACFF9BF6C78 /* Pods-MoyaTests-iOS.debug.xcconfig */ = {isa = PBXFileReference; includeInIndex = 1; lastKnownFileType = text.xcconfig; name = "Pods-MoyaTests-iOS.debug.xcconfig"; path = "Pods/Target Support Files/Pods-MoyaTests-iOS/Pods-MoyaTests-iOS.debug.xcconfig"; sourceTree = "<group>"; };
		063D07E11C0D361400C7061E /* MoyaTests-tvOS.xctest */ = {isa = PBXFileReference; explicitFileType = wrapper.cfbundle; includeInIndex = 0; path = "MoyaTests-tvOS.xctest"; sourceTree = BUILT_PRODUCTS_DIR; };
		063D07ED1C0D362200C7061E /* MoyaTests-Mac.xctest */ = {isa = PBXFileReference; explicitFileType = wrapper.cfbundle; includeInIndex = 0; path = "MoyaTests-Mac.xctest"; sourceTree = BUILT_PRODUCTS_DIR; };
		067D49681C0D3886005BBA79 /* EndpointSpec.swift */ = {isa = PBXFileReference; fileEncoding = 4; lastKnownFileType = sourcecode.swift; path = EndpointSpec.swift; sourceTree = "<group>"; };
		067D49691C0D3886005BBA79 /* Error+MoyaSpec.swift */ = {isa = PBXFileReference; fileEncoding = 4; lastKnownFileType = sourcecode.swift; path = "Error+MoyaSpec.swift"; sourceTree = "<group>"; };
		067D496A1C0D3886005BBA79 /* ErrorTests.swift */ = {isa = PBXFileReference; fileEncoding = 4; lastKnownFileType = sourcecode.swift; path = ErrorTests.swift; sourceTree = "<group>"; };
		067D496B1C0D3886005BBA79 /* Info.plist */ = {isa = PBXFileReference; fileEncoding = 4; lastKnownFileType = text.plist.xml; path = Info.plist; sourceTree = "<group>"; };
		067D496C1C0D3886005BBA79 /* MoyaProviderIntegrationTests.swift */ = {isa = PBXFileReference; fileEncoding = 4; lastKnownFileType = sourcecode.swift; path = MoyaProviderIntegrationTests.swift; sourceTree = "<group>"; };
		067D496D1C0D3886005BBA79 /* MoyaProviderSpec.swift */ = {isa = PBXFileReference; fileEncoding = 4; lastKnownFileType = sourcecode.swift; path = MoyaProviderSpec.swift; sourceTree = "<group>"; };
		067D496E1C0D3886005BBA79 /* NetworkLogginPluginSpec.swift */ = {isa = PBXFileReference; fileEncoding = 4; indentWidth = 4; lastKnownFileType = sourcecode.swift; path = NetworkLogginPluginSpec.swift; sourceTree = "<group>"; tabWidth = 4; };
		067D496F1C0D3886005BBA79 /* Observable+MoyaSpec.swift */ = {isa = PBXFileReference; fileEncoding = 4; lastKnownFileType = sourcecode.swift; path = "Observable+MoyaSpec.swift"; sourceTree = "<group>"; };
		067D49711C0D3886005BBA79 /* ReactiveCocoaMoyaProviderTests.swift */ = {isa = PBXFileReference; fileEncoding = 4; lastKnownFileType = sourcecode.swift; path = ReactiveCocoaMoyaProviderTests.swift; sourceTree = "<group>"; };
		067D49721C0D3886005BBA79 /* RxSwiftMoyaProviderTests.swift */ = {isa = PBXFileReference; fileEncoding = 4; lastKnownFileType = sourcecode.swift; path = RxSwiftMoyaProviderTests.swift; sourceTree = "<group>"; };
		067D49731C0D3886005BBA79 /* SignalProducer+MoyaSpec.swift */ = {isa = PBXFileReference; fileEncoding = 4; lastKnownFileType = sourcecode.swift; path = "SignalProducer+MoyaSpec.swift"; sourceTree = "<group>"; };
		067D49741C0D3886005BBA79 /* TestHelpers.swift */ = {isa = PBXFileReference; fileEncoding = 4; lastKnownFileType = sourcecode.swift; path = TestHelpers.swift; sourceTree = "<group>"; };
		067D49751C0D3886005BBA79 /* testImage.png */ = {isa = PBXFileReference; lastKnownFileType = image.png; path = testImage.png; sourceTree = "<group>"; };
<<<<<<< HEAD
		219EA6526B1B36A50CD15455 /* Pods-Demo.release.xcconfig */ = {isa = PBXFileReference; includeInIndex = 1; lastKnownFileType = text.xcconfig; name = "Pods-Demo.release.xcconfig"; path = "Pods/Target Support Files/Pods-Demo/Pods-Demo.release.xcconfig"; sourceTree = "<group>"; };
		23E2C2384BB324F464199633 /* Pods_MoyaTests_tvOS.framework */ = {isa = PBXFileReference; explicitFileType = wrapper.framework; includeInIndex = 0; path = Pods_MoyaTests_tvOS.framework; sourceTree = BUILT_PRODUCTS_DIR; };
		27C88D74F813FD9E73F887BC /* Pods-MoyaTests-tvOS.debug.xcconfig */ = {isa = PBXFileReference; includeInIndex = 1; lastKnownFileType = text.xcconfig; name = "Pods-MoyaTests-tvOS.debug.xcconfig"; path = "Pods/Target Support Files/Pods-MoyaTests-tvOS/Pods-MoyaTests-tvOS.debug.xcconfig"; sourceTree = "<group>"; };
		27E5F0287D32C71B4EE34229 /* Pods-MoyaTests-iOS.release.xcconfig */ = {isa = PBXFileReference; includeInIndex = 1; lastKnownFileType = text.xcconfig; name = "Pods-MoyaTests-iOS.release.xcconfig"; path = "Pods/Target Support Files/Pods-MoyaTests-iOS/Pods-MoyaTests-iOS.release.xcconfig"; sourceTree = "<group>"; };
		2A8DC8111FB71E677393A238 /* Pods-Demo.debug.xcconfig */ = {isa = PBXFileReference; includeInIndex = 1; lastKnownFileType = text.xcconfig; name = "Pods-Demo.debug.xcconfig"; path = "Pods/Target Support Files/Pods-Demo/Pods-Demo.debug.xcconfig"; sourceTree = "<group>"; };
		35B6A4A9827E42A94C22DCA0 /* Pods_MoyaTests_iOS.framework */ = {isa = PBXFileReference; explicitFileType = wrapper.framework; includeInIndex = 0; path = Pods_MoyaTests_iOS.framework; sourceTree = BUILT_PRODUCTS_DIR; };
=======
		286AAA5F0654F6F6A0CFF235 /* Pods_MoyaTests_iOS.framework */ = {isa = PBXFileReference; explicitFileType = wrapper.framework; includeInIndex = 0; path = Pods_MoyaTests_iOS.framework; sourceTree = BUILT_PRODUCTS_DIR; };
		4BF06D5D3DD24C44F9301FB5 /* Pods-Demo.release.xcconfig */ = {isa = PBXFileReference; includeInIndex = 1; lastKnownFileType = text.xcconfig; name = "Pods-Demo.release.xcconfig"; path = "Pods/Target Support Files/Pods-Demo/Pods-Demo.release.xcconfig"; sourceTree = "<group>"; };
		5E0646551BE7995A00E900DC /* Contributing.md */ = {isa = PBXFileReference; lastKnownFileType = net.daringfireball.markdown; name = Contributing.md; path = ../Contributing.md; sourceTree = "<group>"; };
>>>>>>> b35ff1e9
		5E0646561BE7999C00E900DC /* Moya.podspec */ = {isa = PBXFileReference; lastKnownFileType = text; name = Moya.podspec; path = ../Moya.podspec; sourceTree = "<group>"; };
		5E0646571BE799C500E900DC /* License.md */ = {isa = PBXFileReference; lastKnownFileType = net.daringfireball.markdown; name = License.md; path = ../License.md; sourceTree = "<group>"; };
		5E0646581BE79A4300E900DC /* Readme.md */ = {isa = PBXFileReference; lastKnownFileType = net.daringfireball.markdown; name = Readme.md; path = ../Readme.md; sourceTree = "<group>"; };
		5E1B4EA11D146CDB007F9C4B /* Community.md */ = {isa = PBXFileReference; fileEncoding = 4; lastKnownFileType = net.daringfireball.markdown; name = Community.md; path = ../Community.md; sourceTree = "<group>"; };
		5E2F7EE41BE53759009C5CE0 /* Changelog.md */ = {isa = PBXFileReference; fileEncoding = 4; lastKnownFileType = net.daringfireball.markdown; name = Changelog.md; path = ../Changelog.md; sourceTree = "<group>"; };
		5EC197E01A1BB16D00F4DFD4 /* Demo.app */ = {isa = PBXFileReference; explicitFileType = wrapper.application; includeInIndex = 0; path = Demo.app; sourceTree = BUILT_PRODUCTS_DIR; };
		5EC197E41A1BB16D00F4DFD4 /* Info.plist */ = {isa = PBXFileReference; lastKnownFileType = text.plist.xml; path = Info.plist; sourceTree = "<group>"; };
		5EC197E51A1BB16D00F4DFD4 /* AppDelegate.swift */ = {isa = PBXFileReference; lastKnownFileType = sourcecode.swift; path = AppDelegate.swift; sourceTree = "<group>"; };
		5EC197E71A1BB16D00F4DFD4 /* ViewController.swift */ = {isa = PBXFileReference; lastKnownFileType = sourcecode.swift; path = ViewController.swift; sourceTree = "<group>"; };
		5EC197EC1A1BB16D00F4DFD4 /* Base */ = {isa = PBXFileReference; lastKnownFileType = file.storyboard; name = Base; path = Base.lproj/Main.storyboard; sourceTree = "<group>"; };
		5EC197EE1A1BB16D00F4DFD4 /* Images.xcassets */ = {isa = PBXFileReference; lastKnownFileType = folder.assetcatalog; path = Images.xcassets; sourceTree = "<group>"; };
		5EC197F11A1BB16D00F4DFD4 /* Base */ = {isa = PBXFileReference; lastKnownFileType = file.xib; name = Base; path = Base.lproj/LaunchScreen.xib; sourceTree = "<group>"; };
		5EC197F71A1BB16D00F4DFD4 /* MoyaTests-iOS.xctest */ = {isa = PBXFileReference; explicitFileType = wrapper.cfbundle; includeInIndex = 0; path = "MoyaTests-iOS.xctest"; sourceTree = BUILT_PRODUCTS_DIR; };
		5EC198071A1BB24600F4DFD4 /* GitHubAPI.swift */ = {isa = PBXFileReference; fileEncoding = 4; lastKnownFileType = sourcecode.swift; path = GitHubAPI.swift; sourceTree = "<group>"; };
		635CFFB539B0C7F414CAD726 /* Pods.framework */ = {isa = PBXFileReference; explicitFileType = wrapper.framework; includeInIndex = 0; path = Pods.framework; sourceTree = BUILT_PRODUCTS_DIR; };
		7AA7BEF2AA2DEF9FE9133A0A /* Pods-MoyaTests-tvOS.debug.xcconfig */ = {isa = PBXFileReference; includeInIndex = 1; lastKnownFileType = text.xcconfig; name = "Pods-MoyaTests-tvOS.debug.xcconfig"; path = "Pods/Target Support Files/Pods-MoyaTests-tvOS/Pods-MoyaTests-tvOS.debug.xcconfig"; sourceTree = "<group>"; };
		7C709DF02DA056BF033C0298 /* Pods-MoyaTests-Mac.debug.xcconfig */ = {isa = PBXFileReference; includeInIndex = 1; lastKnownFileType = text.xcconfig; name = "Pods-MoyaTests-Mac.debug.xcconfig"; path = "Pods/Target Support Files/Pods-MoyaTests-Mac/Pods-MoyaTests-Mac.debug.xcconfig"; sourceTree = "<group>"; };
		A8A2ED7FAC502C9DEFF05137 /* Pods_MoyaTests_Mac.framework */ = {isa = PBXFileReference; explicitFileType = wrapper.framework; includeInIndex = 0; path = Pods_MoyaTests_Mac.framework; sourceTree = BUILT_PRODUCTS_DIR; };
		AC6FB71F11D38C06B1A7AEFF /* Pods-MoyaTests-Mac.release.xcconfig */ = {isa = PBXFileReference; includeInIndex = 1; lastKnownFileType = text.xcconfig; name = "Pods-MoyaTests-Mac.release.xcconfig"; path = "Pods/Target Support Files/Pods-MoyaTests-Mac/Pods-MoyaTests-Mac.release.xcconfig"; sourceTree = "<group>"; };
		AF335F4FBC9B94C359011B46 /* Pods-Demo.debug.xcconfig */ = {isa = PBXFileReference; includeInIndex = 1; lastKnownFileType = text.xcconfig; name = "Pods-Demo.debug.xcconfig"; path = "Pods/Target Support Files/Pods-Demo/Pods-Demo.debug.xcconfig"; sourceTree = "<group>"; };
		B884EC902CBA233B25EE6357 /* Pods-MoyaTests-tvOS.release.xcconfig */ = {isa = PBXFileReference; includeInIndex = 1; lastKnownFileType = text.xcconfig; name = "Pods-MoyaTests-tvOS.release.xcconfig"; path = "Pods/Target Support Files/Pods-MoyaTests-tvOS/Pods-MoyaTests-tvOS.release.xcconfig"; sourceTree = "<group>"; };
		E6595C3F3DB028ABB25108C2 /* Pods_MoyaTests_tvOS.framework */ = {isa = PBXFileReference; explicitFileType = wrapper.framework; includeInIndex = 0; path = Pods_MoyaTests_tvOS.framework; sourceTree = BUILT_PRODUCTS_DIR; };
		F1358CE9B268D58E3E8CD24D /* Pods_Demo.framework */ = {isa = PBXFileReference; explicitFileType = wrapper.framework; includeInIndex = 0; path = Pods_Demo.framework; sourceTree = BUILT_PRODUCTS_DIR; };
		FFA24DA9F9F1357E6C6CDC10 /* Pods-MoyaTests-iOS.release.xcconfig */ = {isa = PBXFileReference; includeInIndex = 1; lastKnownFileType = text.xcconfig; name = "Pods-MoyaTests-iOS.release.xcconfig"; path = "Pods/Target Support Files/Pods-MoyaTests-iOS/Pods-MoyaTests-iOS.release.xcconfig"; sourceTree = "<group>"; };
/* End PBXFileReference section */

/* Begin PBXFrameworksBuildPhase section */
		063D07DE1C0D361400C7061E /* Frameworks */ = {
			isa = PBXFrameworksBuildPhase;
			buildActionMask = 2147483647;
			files = (
				0E0D2E00A181E393B2E47B4D /* Pods_MoyaTests_tvOS.framework in Frameworks */,
			);
			runOnlyForDeploymentPostprocessing = 0;
		};
		063D07EA1C0D362200C7061E /* Frameworks */ = {
			isa = PBXFrameworksBuildPhase;
			buildActionMask = 2147483647;
			files = (
				36CED1FF03F2BD97EFDFCC07 /* Pods_MoyaTests_Mac.framework in Frameworks */,
			);
			runOnlyForDeploymentPostprocessing = 0;
		};
		5EC197DD1A1BB16D00F4DFD4 /* Frameworks */ = {
			isa = PBXFrameworksBuildPhase;
			buildActionMask = 2147483647;
			files = (
				BC2B03ED4F30A82863D83FC6 /* Pods_Demo.framework in Frameworks */,
			);
			runOnlyForDeploymentPostprocessing = 0;
		};
		5EC197F41A1BB16D00F4DFD4 /* Frameworks */ = {
			isa = PBXFrameworksBuildPhase;
			buildActionMask = 2147483647;
			files = (
				E9DA3BD8FE021AFA4A57A2CD /* Pods_MoyaTests_iOS.framework in Frameworks */,
			);
			runOnlyForDeploymentPostprocessing = 0;
		};
/* End PBXFrameworksBuildPhase section */

/* Begin PBXGroup section */
		067D49661C0D3886005BBA79 /* Tests */ = {
			isa = PBXGroup;
			children = (
				067D49681C0D3886005BBA79 /* EndpointSpec.swift */,
				067D49691C0D3886005BBA79 /* Error+MoyaSpec.swift */,
				067D496A1C0D3886005BBA79 /* ErrorTests.swift */,
				067D496C1C0D3886005BBA79 /* MoyaProviderIntegrationTests.swift */,
				067D496D1C0D3886005BBA79 /* MoyaProviderSpec.swift */,
				067D496E1C0D3886005BBA79 /* NetworkLogginPluginSpec.swift */,
				067D496F1C0D3886005BBA79 /* Observable+MoyaSpec.swift */,
				067D49711C0D3886005BBA79 /* ReactiveCocoaMoyaProviderTests.swift */,
				067D49721C0D3886005BBA79 /* RxSwiftMoyaProviderTests.swift */,
				067D49731C0D3886005BBA79 /* SignalProducer+MoyaSpec.swift */,
				067D49741C0D3886005BBA79 /* TestHelpers.swift */,
				067D49751C0D3886005BBA79 /* testImage.png */,
				067D49A31C0D388E005BBA79 /* Supporting Files */,
			);
			path = Tests;
			sourceTree = "<group>";
		};
		067D49A31C0D388E005BBA79 /* Supporting Files */ = {
			isa = PBXGroup;
			children = (
				067D496B1C0D3886005BBA79 /* Info.plist */,
			);
			name = "Supporting Files";
			sourceTree = "<group>";
		};
		4EA28E847926FEF1338D42F3 /* Frameworks */ = {
			isa = PBXGroup;
			children = (
				635CFFB539B0C7F414CAD726 /* Pods.framework */,
				F1358CE9B268D58E3E8CD24D /* Pods_Demo.framework */,
				A8A2ED7FAC502C9DEFF05137 /* Pods_MoyaTests_Mac.framework */,
				286AAA5F0654F6F6A0CFF235 /* Pods_MoyaTests_iOS.framework */,
				E6595C3F3DB028ABB25108C2 /* Pods_MoyaTests_tvOS.framework */,
			);
			name = Frameworks;
			sourceTree = "<group>";
		};
		5EC197D71A1BB16D00F4DFD4 = {
			isa = PBXGroup;
			children = (
				5E2F7EE41BE53759009C5CE0 /* Changelog.md */,
				5E0646571BE799C500E900DC /* License.md */,
				5E1B4EA11D146CDB007F9C4B /* Community.md */,
				5E0646581BE79A4300E900DC /* Readme.md */,
				5E0646561BE7999C00E900DC /* Moya.podspec */,
				5EC197E21A1BB16D00F4DFD4 /* Demo */,
				067D49661C0D3886005BBA79 /* Tests */,
				5EC197E11A1BB16D00F4DFD4 /* Products */,
				4EA28E847926FEF1338D42F3 /* Frameworks */,
				8C992100FE2BCD2BCDA273A2 /* Pods */,
			);
			sourceTree = "<group>";
		};
		5EC197E11A1BB16D00F4DFD4 /* Products */ = {
			isa = PBXGroup;
			children = (
				5EC197E01A1BB16D00F4DFD4 /* Demo.app */,
				5EC197F71A1BB16D00F4DFD4 /* MoyaTests-iOS.xctest */,
				063D07E11C0D361400C7061E /* MoyaTests-tvOS.xctest */,
				063D07ED1C0D362200C7061E /* MoyaTests-Mac.xctest */,
			);
			name = Products;
			sourceTree = "<group>";
		};
		5EC197E21A1BB16D00F4DFD4 /* Demo */ = {
			isa = PBXGroup;
			children = (
				5EC198071A1BB24600F4DFD4 /* GitHubAPI.swift */,
				5EC197E51A1BB16D00F4DFD4 /* AppDelegate.swift */,
				5EC197E71A1BB16D00F4DFD4 /* ViewController.swift */,
				5EC197EB1A1BB16D00F4DFD4 /* Main.storyboard */,
				5EC197EE1A1BB16D00F4DFD4 /* Images.xcassets */,
				5EC197F01A1BB16D00F4DFD4 /* LaunchScreen.xib */,
				5EC197E31A1BB16D00F4DFD4 /* Supporting Files */,
			);
			path = Demo;
			sourceTree = "<group>";
		};
		5EC197E31A1BB16D00F4DFD4 /* Supporting Files */ = {
			isa = PBXGroup;
			children = (
				5EC197E41A1BB16D00F4DFD4 /* Info.plist */,
			);
			name = "Supporting Files";
			sourceTree = "<group>";
		};
		8C992100FE2BCD2BCDA273A2 /* Pods */ = {
			isa = PBXGroup;
			children = (
				AF335F4FBC9B94C359011B46 /* Pods-Demo.debug.xcconfig */,
				4BF06D5D3DD24C44F9301FB5 /* Pods-Demo.release.xcconfig */,
				7C709DF02DA056BF033C0298 /* Pods-MoyaTests-Mac.debug.xcconfig */,
				AC6FB71F11D38C06B1A7AEFF /* Pods-MoyaTests-Mac.release.xcconfig */,
				0480606784859ACFF9BF6C78 /* Pods-MoyaTests-iOS.debug.xcconfig */,
				FFA24DA9F9F1357E6C6CDC10 /* Pods-MoyaTests-iOS.release.xcconfig */,
				7AA7BEF2AA2DEF9FE9133A0A /* Pods-MoyaTests-tvOS.debug.xcconfig */,
				B884EC902CBA233B25EE6357 /* Pods-MoyaTests-tvOS.release.xcconfig */,
			);
			name = Pods;
			sourceTree = "<group>";
		};
/* End PBXGroup section */

/* Begin PBXNativeTarget section */
		063D07E01C0D361400C7061E /* MoyaTests-tvOS */ = {
			isa = PBXNativeTarget;
			buildConfigurationList = 063D07E61C0D361400C7061E /* Build configuration list for PBXNativeTarget "MoyaTests-tvOS" */;
			buildPhases = (
				8E84AD5C53505BF66ACACCF0 /* [CP] Check Pods Manifest.lock */,
				063D07DD1C0D361400C7061E /* Sources */,
				063D07DE1C0D361400C7061E /* Frameworks */,
				063D07DF1C0D361400C7061E /* Resources */,
				1D46D6DA7D7ED59AB841DA79 /* [CP] Embed Pods Frameworks */,
				9B66D7F21CA74DB56EE7A589 /* [CP] Copy Pods Resources */,
			);
			buildRules = (
			);
			dependencies = (
			);
			name = "MoyaTests-tvOS";
			productName = "MoyaTests-tvOS";
			productReference = 063D07E11C0D361400C7061E /* MoyaTests-tvOS.xctest */;
			productType = "com.apple.product-type.bundle.unit-test";
		};
		063D07EC1C0D362200C7061E /* MoyaTests-Mac */ = {
			isa = PBXNativeTarget;
			buildConfigurationList = 063D07F21C0D362200C7061E /* Build configuration list for PBXNativeTarget "MoyaTests-Mac" */;
			buildPhases = (
				4A61F3BFB249D190C04DDAC5 /* [CP] Check Pods Manifest.lock */,
				063D07E91C0D362200C7061E /* Sources */,
				063D07EA1C0D362200C7061E /* Frameworks */,
				063D07EB1C0D362200C7061E /* Resources */,
				B961753A784BDAF197CFFD39 /* [CP] Embed Pods Frameworks */,
				0286908BE2E32E09DC500199 /* [CP] Copy Pods Resources */,
			);
			buildRules = (
			);
			dependencies = (
			);
			name = "MoyaTests-Mac";
			productName = "MoyaTests-Mac";
			productReference = 063D07ED1C0D362200C7061E /* MoyaTests-Mac.xctest */;
			productType = "com.apple.product-type.bundle.unit-test";
		};
		5EC197DF1A1BB16D00F4DFD4 /* Demo */ = {
			isa = PBXNativeTarget;
			buildConfigurationList = 5EC198011A1BB16D00F4DFD4 /* Build configuration list for PBXNativeTarget "Demo" */;
			buildPhases = (
				A3BF686ECF5833A837A4A158 /* [CP] Check Pods Manifest.lock */,
				5EC197DC1A1BB16D00F4DFD4 /* Sources */,
				5EC197DD1A1BB16D00F4DFD4 /* Frameworks */,
				5EC197DE1A1BB16D00F4DFD4 /* Resources */,
				A787EC4F41FDE73A8156E105 /* [CP] Embed Pods Frameworks */,
				790537B10A9ABE236DEBD189 /* [CP] Copy Pods Resources */,
			);
			buildRules = (
			);
			dependencies = (
			);
			name = Demo;
			productName = Demo;
			productReference = 5EC197E01A1BB16D00F4DFD4 /* Demo.app */;
			productType = "com.apple.product-type.application";
		};
		5EC197F61A1BB16D00F4DFD4 /* MoyaTests-iOS */ = {
			isa = PBXNativeTarget;
			buildConfigurationList = 5EC198041A1BB16D00F4DFD4 /* Build configuration list for PBXNativeTarget "MoyaTests-iOS" */;
			buildPhases = (
				BEA8237EAF631B90798FF602 /* [CP] Check Pods Manifest.lock */,
				5EC197F31A1BB16D00F4DFD4 /* Sources */,
				5EC197F41A1BB16D00F4DFD4 /* Frameworks */,
				5EC197F51A1BB16D00F4DFD4 /* Resources */,
				10CE2F581CBAFAC136F91DF5 /* [CP] Embed Pods Frameworks */,
				450381D10CCFEDF1E17E59D7 /* [CP] Copy Pods Resources */,
			);
			buildRules = (
			);
			dependencies = (
				067D49A51C0D3929005BBA79 /* PBXTargetDependency */,
			);
			name = "MoyaTests-iOS";
			productName = DemoTests;
			productReference = 5EC197F71A1BB16D00F4DFD4 /* MoyaTests-iOS.xctest */;
			productType = "com.apple.product-type.bundle.unit-test";
		};
/* End PBXNativeTarget section */

/* Begin PBXProject section */
		5EC197D81A1BB16D00F4DFD4 /* Project object */ = {
			isa = PBXProject;
			attributes = {
				LastSwiftMigration = 0700;
				LastSwiftUpdateCheck = 0710;
				LastUpgradeCheck = 0700;
				ORGANIZATIONNAME = "Ash Furrow";
				TargetAttributes = {
					063D07E01C0D361400C7061E = {
						CreatedOnToolsVersion = 7.1.1;
					};
					063D07EC1C0D362200C7061E = {
						CreatedOnToolsVersion = 7.1.1;
					};
					5EC197DF1A1BB16D00F4DFD4 = {
						CreatedOnToolsVersion = 6.1.1;
					};
					5EC197F61A1BB16D00F4DFD4 = {
						CreatedOnToolsVersion = 6.1.1;
					};
				};
			};
			buildConfigurationList = 5EC197DB1A1BB16D00F4DFD4 /* Build configuration list for PBXProject "Demo" */;
			compatibilityVersion = "Xcode 3.2";
			developmentRegion = English;
			hasScannedForEncodings = 0;
			knownRegions = (
				en,
				Base,
			);
			mainGroup = 5EC197D71A1BB16D00F4DFD4;
			productRefGroup = 5EC197E11A1BB16D00F4DFD4 /* Products */;
			projectDirPath = "";
			projectRoot = "";
			targets = (
				5EC197DF1A1BB16D00F4DFD4 /* Demo */,
				5EC197F61A1BB16D00F4DFD4 /* MoyaTests-iOS */,
				063D07E01C0D361400C7061E /* MoyaTests-tvOS */,
				063D07EC1C0D362200C7061E /* MoyaTests-Mac */,
			);
		};
/* End PBXProject section */

/* Begin PBXResourcesBuildPhase section */
		063D07DF1C0D361400C7061E /* Resources */ = {
			isa = PBXResourcesBuildPhase;
			buildActionMask = 2147483647;
			files = (
				067D49A11C0D3886005BBA79 /* testImage.png in Resources */,
			);
			runOnlyForDeploymentPostprocessing = 0;
		};
		063D07EB1C0D362200C7061E /* Resources */ = {
			isa = PBXResourcesBuildPhase;
			buildActionMask = 2147483647;
			files = (
				067D49A21C0D3886005BBA79 /* testImage.png in Resources */,
			);
			runOnlyForDeploymentPostprocessing = 0;
		};
		5EC197DE1A1BB16D00F4DFD4 /* Resources */ = {
			isa = PBXResourcesBuildPhase;
			buildActionMask = 2147483647;
			files = (
				5EC197ED1A1BB16D00F4DFD4 /* Main.storyboard in Resources */,
				5EC197F21A1BB16D00F4DFD4 /* LaunchScreen.xib in Resources */,
				5EC197EF1A1BB16D00F4DFD4 /* Images.xcassets in Resources */,
			);
			runOnlyForDeploymentPostprocessing = 0;
		};
		5EC197F51A1BB16D00F4DFD4 /* Resources */ = {
			isa = PBXResourcesBuildPhase;
			buildActionMask = 2147483647;
			files = (
				067D49A01C0D3886005BBA79 /* testImage.png in Resources */,
			);
			runOnlyForDeploymentPostprocessing = 0;
		};
/* End PBXResourcesBuildPhase section */

/* Begin PBXShellScriptBuildPhase section */
		0286908BE2E32E09DC500199 /* [CP] Copy Pods Resources */ = {
			isa = PBXShellScriptBuildPhase;
			buildActionMask = 2147483647;
			files = (
			);
			inputPaths = (
			);
			name = "[CP] Copy Pods Resources";
			outputPaths = (
			);
			runOnlyForDeploymentPostprocessing = 0;
			shellPath = /bin/sh;
			shellScript = "\"${SRCROOT}/Pods/Target Support Files/Pods-MoyaTests-Mac/Pods-MoyaTests-Mac-resources.sh\"\n";
			showEnvVarsInLog = 0;
		};
		10CE2F581CBAFAC136F91DF5 /* [CP] Embed Pods Frameworks */ = {
			isa = PBXShellScriptBuildPhase;
			buildActionMask = 2147483647;
			files = (
			);
			inputPaths = (
			);
			name = "[CP] Embed Pods Frameworks";
			outputPaths = (
			);
			runOnlyForDeploymentPostprocessing = 0;
			shellPath = /bin/sh;
			shellScript = "\"${SRCROOT}/Pods/Target Support Files/Pods-MoyaTests-iOS/Pods-MoyaTests-iOS-frameworks.sh\"\n";
			showEnvVarsInLog = 0;
		};
		1D46D6DA7D7ED59AB841DA79 /* [CP] Embed Pods Frameworks */ = {
			isa = PBXShellScriptBuildPhase;
			buildActionMask = 2147483647;
			files = (
			);
			inputPaths = (
			);
			name = "[CP] Embed Pods Frameworks";
			outputPaths = (
			);
			runOnlyForDeploymentPostprocessing = 0;
			shellPath = /bin/sh;
			shellScript = "\"${SRCROOT}/Pods/Target Support Files/Pods-MoyaTests-tvOS/Pods-MoyaTests-tvOS-frameworks.sh\"\n";
			showEnvVarsInLog = 0;
		};
		450381D10CCFEDF1E17E59D7 /* [CP] Copy Pods Resources */ = {
			isa = PBXShellScriptBuildPhase;
			buildActionMask = 2147483647;
			files = (
			);
			inputPaths = (
			);
			name = "[CP] Copy Pods Resources";
			outputPaths = (
			);
			runOnlyForDeploymentPostprocessing = 0;
			shellPath = /bin/sh;
			shellScript = "\"${SRCROOT}/Pods/Target Support Files/Pods-MoyaTests-iOS/Pods-MoyaTests-iOS-resources.sh\"\n";
			showEnvVarsInLog = 0;
		};
		4A61F3BFB249D190C04DDAC5 /* [CP] Check Pods Manifest.lock */ = {
			isa = PBXShellScriptBuildPhase;
			buildActionMask = 2147483647;
			files = (
			);
			inputPaths = (
			);
			name = "[CP] Check Pods Manifest.lock";
			outputPaths = (
			);
			runOnlyForDeploymentPostprocessing = 0;
			shellPath = /bin/sh;
			shellScript = "diff \"${PODS_ROOT}/../Podfile.lock\" \"${PODS_ROOT}/Manifest.lock\" > /dev/null\nif [[ $? != 0 ]] ; then\n    cat << EOM\nerror: The sandbox is not in sync with the Podfile.lock. Run 'pod install' or update your CocoaPods installation.\nEOM\n    exit 1\nfi\n";
			showEnvVarsInLog = 0;
		};
		790537B10A9ABE236DEBD189 /* [CP] Copy Pods Resources */ = {
			isa = PBXShellScriptBuildPhase;
			buildActionMask = 2147483647;
			files = (
			);
			inputPaths = (
			);
			name = "[CP] Copy Pods Resources";
			outputPaths = (
			);
			runOnlyForDeploymentPostprocessing = 0;
			shellPath = /bin/sh;
			shellScript = "\"${SRCROOT}/Pods/Target Support Files/Pods-Demo/Pods-Demo-resources.sh\"\n";
			showEnvVarsInLog = 0;
		};
		8E84AD5C53505BF66ACACCF0 /* [CP] Check Pods Manifest.lock */ = {
			isa = PBXShellScriptBuildPhase;
			buildActionMask = 2147483647;
			files = (
			);
			inputPaths = (
			);
			name = "[CP] Check Pods Manifest.lock";
			outputPaths = (
			);
			runOnlyForDeploymentPostprocessing = 0;
			shellPath = /bin/sh;
			shellScript = "diff \"${PODS_ROOT}/../Podfile.lock\" \"${PODS_ROOT}/Manifest.lock\" > /dev/null\nif [[ $? != 0 ]] ; then\n    cat << EOM\nerror: The sandbox is not in sync with the Podfile.lock. Run 'pod install' or update your CocoaPods installation.\nEOM\n    exit 1\nfi\n";
			showEnvVarsInLog = 0;
		};
		9B66D7F21CA74DB56EE7A589 /* [CP] Copy Pods Resources */ = {
			isa = PBXShellScriptBuildPhase;
			buildActionMask = 2147483647;
			files = (
			);
			inputPaths = (
			);
			name = "[CP] Copy Pods Resources";
			outputPaths = (
			);
			runOnlyForDeploymentPostprocessing = 0;
			shellPath = /bin/sh;
			shellScript = "\"${SRCROOT}/Pods/Target Support Files/Pods-MoyaTests-tvOS/Pods-MoyaTests-tvOS-resources.sh\"\n";
			showEnvVarsInLog = 0;
		};
		A3BF686ECF5833A837A4A158 /* [CP] Check Pods Manifest.lock */ = {
			isa = PBXShellScriptBuildPhase;
			buildActionMask = 2147483647;
			files = (
			);
			inputPaths = (
			);
			name = "[CP] Check Pods Manifest.lock";
			outputPaths = (
			);
			runOnlyForDeploymentPostprocessing = 0;
			shellPath = /bin/sh;
			shellScript = "diff \"${PODS_ROOT}/../Podfile.lock\" \"${PODS_ROOT}/Manifest.lock\" > /dev/null\nif [[ $? != 0 ]] ; then\n    cat << EOM\nerror: The sandbox is not in sync with the Podfile.lock. Run 'pod install' or update your CocoaPods installation.\nEOM\n    exit 1\nfi\n";
			showEnvVarsInLog = 0;
		};
		A787EC4F41FDE73A8156E105 /* [CP] Embed Pods Frameworks */ = {
			isa = PBXShellScriptBuildPhase;
			buildActionMask = 2147483647;
			files = (
			);
			inputPaths = (
			);
			name = "[CP] Embed Pods Frameworks";
			outputPaths = (
			);
			runOnlyForDeploymentPostprocessing = 0;
			shellPath = /bin/sh;
			shellScript = "\"${SRCROOT}/Pods/Target Support Files/Pods-Demo/Pods-Demo-frameworks.sh\"\n";
			showEnvVarsInLog = 0;
		};
		B961753A784BDAF197CFFD39 /* [CP] Embed Pods Frameworks */ = {
			isa = PBXShellScriptBuildPhase;
			buildActionMask = 2147483647;
			files = (
			);
			inputPaths = (
			);
			name = "[CP] Embed Pods Frameworks";
			outputPaths = (
			);
			runOnlyForDeploymentPostprocessing = 0;
			shellPath = /bin/sh;
			shellScript = "\"${SRCROOT}/Pods/Target Support Files/Pods-MoyaTests-Mac/Pods-MoyaTests-Mac-frameworks.sh\"\n";
			showEnvVarsInLog = 0;
		};
		BEA8237EAF631B90798FF602 /* [CP] Check Pods Manifest.lock */ = {
			isa = PBXShellScriptBuildPhase;
			buildActionMask = 2147483647;
			files = (
			);
			inputPaths = (
			);
			name = "[CP] Check Pods Manifest.lock";
			outputPaths = (
			);
			runOnlyForDeploymentPostprocessing = 0;
			shellPath = /bin/sh;
			shellScript = "diff \"${PODS_ROOT}/../Podfile.lock\" \"${PODS_ROOT}/Manifest.lock\" > /dev/null\nif [[ $? != 0 ]] ; then\n    cat << EOM\nerror: The sandbox is not in sync with the Podfile.lock. Run 'pod install' or update your CocoaPods installation.\nEOM\n    exit 1\nfi\n";
			showEnvVarsInLog = 0;
		};
/* End PBXShellScriptBuildPhase section */

/* Begin PBXSourcesBuildPhase section */
		063D07DD1C0D361400C7061E /* Sources */ = {
			isa = PBXSourcesBuildPhase;
			buildActionMask = 2147483647;
			files = (
				067D49951C0D3886005BBA79 /* ReactiveCocoaMoyaProviderTests.swift in Sources */,
				067D49981C0D3886005BBA79 /* RxSwiftMoyaProviderTests.swift in Sources */,
				067D498C1C0D3886005BBA79 /* NetworkLogginPluginSpec.swift in Sources */,
				067D49861C0D3886005BBA79 /* MoyaProviderIntegrationTests.swift in Sources */,
				067D49801C0D3886005BBA79 /* ErrorTests.swift in Sources */,
				067D49891C0D3886005BBA79 /* MoyaProviderSpec.swift in Sources */,
				067D499E1C0D3886005BBA79 /* TestHelpers.swift in Sources */,
				067D498F1C0D3886005BBA79 /* Observable+MoyaSpec.swift in Sources */,
				067D497A1C0D3886005BBA79 /* EndpointSpec.swift in Sources */,
				067D499B1C0D3886005BBA79 /* SignalProducer+MoyaSpec.swift in Sources */,
				067D497D1C0D3886005BBA79 /* Error+MoyaSpec.swift in Sources */,
			);
			runOnlyForDeploymentPostprocessing = 0;
		};
		063D07E91C0D362200C7061E /* Sources */ = {
			isa = PBXSourcesBuildPhase;
			buildActionMask = 2147483647;
			files = (
				067D49961C0D3886005BBA79 /* ReactiveCocoaMoyaProviderTests.swift in Sources */,
				067D49991C0D3886005BBA79 /* RxSwiftMoyaProviderTests.swift in Sources */,
				067D498D1C0D3886005BBA79 /* NetworkLogginPluginSpec.swift in Sources */,
				067D49871C0D3886005BBA79 /* MoyaProviderIntegrationTests.swift in Sources */,
				067D49811C0D3886005BBA79 /* ErrorTests.swift in Sources */,
				067D498A1C0D3886005BBA79 /* MoyaProviderSpec.swift in Sources */,
				067D499F1C0D3886005BBA79 /* TestHelpers.swift in Sources */,
				067D49901C0D3886005BBA79 /* Observable+MoyaSpec.swift in Sources */,
				067D497B1C0D3886005BBA79 /* EndpointSpec.swift in Sources */,
				067D499C1C0D3886005BBA79 /* SignalProducer+MoyaSpec.swift in Sources */,
				067D497E1C0D3886005BBA79 /* Error+MoyaSpec.swift in Sources */,
			);
			runOnlyForDeploymentPostprocessing = 0;
		};
		5EC197DC1A1BB16D00F4DFD4 /* Sources */ = {
			isa = PBXSourcesBuildPhase;
			buildActionMask = 2147483647;
			files = (
				5E1B4EA21D146CDB007F9C4B /* Community.md in Sources */,
				5EC197E81A1BB16D00F4DFD4 /* ViewController.swift in Sources */,
				5EC197E61A1BB16D00F4DFD4 /* AppDelegate.swift in Sources */,
				5EC198081A1BB24600F4DFD4 /* GitHubAPI.swift in Sources */,
			);
			runOnlyForDeploymentPostprocessing = 0;
		};
		5EC197F31A1BB16D00F4DFD4 /* Sources */ = {
			isa = PBXSourcesBuildPhase;
			buildActionMask = 2147483647;
			files = (
				067D49941C0D3886005BBA79 /* ReactiveCocoaMoyaProviderTests.swift in Sources */,
				067D49971C0D3886005BBA79 /* RxSwiftMoyaProviderTests.swift in Sources */,
				067D498B1C0D3886005BBA79 /* NetworkLogginPluginSpec.swift in Sources */,
				067D49851C0D3886005BBA79 /* MoyaProviderIntegrationTests.swift in Sources */,
				067D497F1C0D3886005BBA79 /* ErrorTests.swift in Sources */,
				067D49881C0D3886005BBA79 /* MoyaProviderSpec.swift in Sources */,
				067D499D1C0D3886005BBA79 /* TestHelpers.swift in Sources */,
				067D498E1C0D3886005BBA79 /* Observable+MoyaSpec.swift in Sources */,
				067D49791C0D3886005BBA79 /* EndpointSpec.swift in Sources */,
				067D499A1C0D3886005BBA79 /* SignalProducer+MoyaSpec.swift in Sources */,
				067D497C1C0D3886005BBA79 /* Error+MoyaSpec.swift in Sources */,
			);
			runOnlyForDeploymentPostprocessing = 0;
		};
/* End PBXSourcesBuildPhase section */

/* Begin PBXTargetDependency section */
		067D49A51C0D3929005BBA79 /* PBXTargetDependency */ = {
			isa = PBXTargetDependency;
			target = 5EC197DF1A1BB16D00F4DFD4 /* Demo */;
			targetProxy = 067D49A41C0D3929005BBA79 /* PBXContainerItemProxy */;
		};
/* End PBXTargetDependency section */

/* Begin PBXVariantGroup section */
		5EC197EB1A1BB16D00F4DFD4 /* Main.storyboard */ = {
			isa = PBXVariantGroup;
			children = (
				5EC197EC1A1BB16D00F4DFD4 /* Base */,
			);
			name = Main.storyboard;
			sourceTree = "<group>";
		};
		5EC197F01A1BB16D00F4DFD4 /* LaunchScreen.xib */ = {
			isa = PBXVariantGroup;
			children = (
				5EC197F11A1BB16D00F4DFD4 /* Base */,
			);
			name = LaunchScreen.xib;
			sourceTree = "<group>";
		};
/* End PBXVariantGroup section */

/* Begin XCBuildConfiguration section */
		063D07E71C0D361400C7061E /* Debug */ = {
			isa = XCBuildConfiguration;
			baseConfigurationReference = 7AA7BEF2AA2DEF9FE9133A0A /* Pods-MoyaTests-tvOS.debug.xcconfig */;
			buildSettings = {
				DEBUG_INFORMATION_FORMAT = dwarf;
				GCC_NO_COMMON_BLOCKS = YES;
				INFOPLIST_FILE = Tests/Info.plist;
				LD_RUNPATH_SEARCH_PATHS = "$(inherited) @executable_path/Frameworks @loader_path/Frameworks";
				PRODUCT_BUNDLE_IDENTIFIER = "com.ashfurrow.$(PRODUCT_NAME:rfc1034identifier)";
				PRODUCT_NAME = "$(TARGET_NAME)";
				SDKROOT = appletvos;
				TVOS_DEPLOYMENT_TARGET = 9.0;
			};
			name = Debug;
		};
		063D07E81C0D361400C7061E /* Release */ = {
			isa = XCBuildConfiguration;
			baseConfigurationReference = B884EC902CBA233B25EE6357 /* Pods-MoyaTests-tvOS.release.xcconfig */;
			buildSettings = {
				COPY_PHASE_STRIP = NO;
				DEBUG_INFORMATION_FORMAT = "dwarf-with-dsym";
				GCC_NO_COMMON_BLOCKS = YES;
				INFOPLIST_FILE = Tests/Info.plist;
				LD_RUNPATH_SEARCH_PATHS = "$(inherited) @executable_path/Frameworks @loader_path/Frameworks";
				PRODUCT_BUNDLE_IDENTIFIER = "com.ashfurrow.$(PRODUCT_NAME:rfc1034identifier)";
				PRODUCT_NAME = "$(TARGET_NAME)";
				SDKROOT = appletvos;
				TVOS_DEPLOYMENT_TARGET = 9.0;
			};
			name = Release;
		};
		063D07F31C0D362200C7061E /* Debug */ = {
			isa = XCBuildConfiguration;
			baseConfigurationReference = 7C709DF02DA056BF033C0298 /* Pods-MoyaTests-Mac.debug.xcconfig */;
			buildSettings = {
				CODE_SIGN_IDENTITY = "-";
				COMBINE_HIDPI_IMAGES = YES;
				DEBUG_INFORMATION_FORMAT = dwarf;
				GCC_NO_COMMON_BLOCKS = YES;
				INFOPLIST_FILE = Tests/Info.plist;
				LD_RUNPATH_SEARCH_PATHS = "$(inherited) @executable_path/../Frameworks @loader_path/../Frameworks";
				MACOSX_DEPLOYMENT_TARGET = 10.9;
				PRODUCT_BUNDLE_IDENTIFIER = "com.ashfurrow.$(PRODUCT_NAME:rfc1034identifier)";
				PRODUCT_NAME = "$(TARGET_NAME)";
				SDKROOT = macosx;
			};
			name = Debug;
		};
		063D07F41C0D362200C7061E /* Release */ = {
			isa = XCBuildConfiguration;
			baseConfigurationReference = AC6FB71F11D38C06B1A7AEFF /* Pods-MoyaTests-Mac.release.xcconfig */;
			buildSettings = {
				CODE_SIGN_IDENTITY = "-";
				COMBINE_HIDPI_IMAGES = YES;
				COPY_PHASE_STRIP = NO;
				DEBUG_INFORMATION_FORMAT = "dwarf-with-dsym";
				GCC_NO_COMMON_BLOCKS = YES;
				INFOPLIST_FILE = Tests/Info.plist;
				LD_RUNPATH_SEARCH_PATHS = "$(inherited) @executable_path/../Frameworks @loader_path/../Frameworks";
				MACOSX_DEPLOYMENT_TARGET = 10.9;
				PRODUCT_BUNDLE_IDENTIFIER = "com.ashfurrow.$(PRODUCT_NAME:rfc1034identifier)";
				PRODUCT_NAME = "$(TARGET_NAME)";
				SDKROOT = macosx;
			};
			name = Release;
		};
		5EC197FF1A1BB16D00F4DFD4 /* Debug */ = {
			isa = XCBuildConfiguration;
			buildSettings = {
				ALWAYS_SEARCH_USER_PATHS = NO;
				CLANG_CXX_LANGUAGE_STANDARD = "gnu++0x";
				CLANG_CXX_LIBRARY = "libc++";
				CLANG_ENABLE_MODULES = YES;
				CLANG_ENABLE_OBJC_ARC = YES;
				CLANG_WARN_BOOL_CONVERSION = YES;
				CLANG_WARN_CONSTANT_CONVERSION = YES;
				CLANG_WARN_DIRECT_OBJC_ISA_USAGE = YES_ERROR;
				CLANG_WARN_EMPTY_BODY = YES;
				CLANG_WARN_ENUM_CONVERSION = YES;
				CLANG_WARN_INT_CONVERSION = YES;
				CLANG_WARN_OBJC_ROOT_CLASS = YES_ERROR;
				CLANG_WARN_UNREACHABLE_CODE = YES;
				CLANG_WARN__DUPLICATE_METHOD_MATCH = YES;
				"CODE_SIGN_IDENTITY[sdk=iphoneos*]" = "iPhone Developer";
				COPY_PHASE_STRIP = NO;
				ENABLE_STRICT_OBJC_MSGSEND = YES;
				ENABLE_TESTABILITY = YES;
				GCC_C_LANGUAGE_STANDARD = gnu99;
				GCC_DYNAMIC_NO_PIC = NO;
				GCC_OPTIMIZATION_LEVEL = 0;
				GCC_PREPROCESSOR_DEFINITIONS = (
					"DEBUG=1",
					"$(inherited)",
				);
				GCC_SYMBOLS_PRIVATE_EXTERN = NO;
				GCC_WARN_64_TO_32_BIT_CONVERSION = YES;
				GCC_WARN_ABOUT_RETURN_TYPE = YES_ERROR;
				GCC_WARN_UNDECLARED_SELECTOR = YES;
				GCC_WARN_UNINITIALIZED_AUTOS = YES_AGGRESSIVE;
				GCC_WARN_UNUSED_FUNCTION = YES;
				GCC_WARN_UNUSED_VARIABLE = YES;
				IPHONEOS_DEPLOYMENT_TARGET = 8.1;
				MTL_ENABLE_DEBUG_INFO = YES;
				ONLY_ACTIVE_ARCH = YES;
				SDKROOT = iphoneos;
				SWIFT_OPTIMIZATION_LEVEL = "-Onone";
			};
			name = Debug;
		};
		5EC198001A1BB16D00F4DFD4 /* Release */ = {
			isa = XCBuildConfiguration;
			buildSettings = {
				ALWAYS_SEARCH_USER_PATHS = NO;
				CLANG_CXX_LANGUAGE_STANDARD = "gnu++0x";
				CLANG_CXX_LIBRARY = "libc++";
				CLANG_ENABLE_MODULES = YES;
				CLANG_ENABLE_OBJC_ARC = YES;
				CLANG_WARN_BOOL_CONVERSION = YES;
				CLANG_WARN_CONSTANT_CONVERSION = YES;
				CLANG_WARN_DIRECT_OBJC_ISA_USAGE = YES_ERROR;
				CLANG_WARN_EMPTY_BODY = YES;
				CLANG_WARN_ENUM_CONVERSION = YES;
				CLANG_WARN_INT_CONVERSION = YES;
				CLANG_WARN_OBJC_ROOT_CLASS = YES_ERROR;
				CLANG_WARN_UNREACHABLE_CODE = YES;
				CLANG_WARN__DUPLICATE_METHOD_MATCH = YES;
				"CODE_SIGN_IDENTITY[sdk=iphoneos*]" = "iPhone Developer";
				COPY_PHASE_STRIP = YES;
				ENABLE_NS_ASSERTIONS = NO;
				ENABLE_STRICT_OBJC_MSGSEND = YES;
				GCC_C_LANGUAGE_STANDARD = gnu99;
				GCC_WARN_64_TO_32_BIT_CONVERSION = YES;
				GCC_WARN_ABOUT_RETURN_TYPE = YES_ERROR;
				GCC_WARN_UNDECLARED_SELECTOR = YES;
				GCC_WARN_UNINITIALIZED_AUTOS = YES_AGGRESSIVE;
				GCC_WARN_UNUSED_FUNCTION = YES;
				GCC_WARN_UNUSED_VARIABLE = YES;
				IPHONEOS_DEPLOYMENT_TARGET = 8.1;
				MTL_ENABLE_DEBUG_INFO = NO;
				SDKROOT = iphoneos;
				VALIDATE_PRODUCT = YES;
			};
			name = Release;
		};
		5EC198021A1BB16D00F4DFD4 /* Debug */ = {
			isa = XCBuildConfiguration;
			baseConfigurationReference = AF335F4FBC9B94C359011B46 /* Pods-Demo.debug.xcconfig */;
			buildSettings = {
				ASSETCATALOG_COMPILER_APPICON_NAME = AppIcon;
				INFOPLIST_FILE = Demo/Info.plist;
				IPHONEOS_DEPLOYMENT_TARGET = 8.0;
				LD_RUNPATH_SEARCH_PATHS = "$(inherited) @executable_path/Frameworks";
				PRODUCT_BUNDLE_IDENTIFIER = "com.ashfurrow.$(PRODUCT_NAME:rfc1034identifier)";
				PRODUCT_NAME = "$(TARGET_NAME)";
			};
			name = Debug;
		};
		5EC198031A1BB16D00F4DFD4 /* Release */ = {
			isa = XCBuildConfiguration;
			baseConfigurationReference = 4BF06D5D3DD24C44F9301FB5 /* Pods-Demo.release.xcconfig */;
			buildSettings = {
				ASSETCATALOG_COMPILER_APPICON_NAME = AppIcon;
				INFOPLIST_FILE = Demo/Info.plist;
				IPHONEOS_DEPLOYMENT_TARGET = 8.0;
				LD_RUNPATH_SEARCH_PATHS = "$(inherited) @executable_path/Frameworks";
				PRODUCT_BUNDLE_IDENTIFIER = "com.ashfurrow.$(PRODUCT_NAME:rfc1034identifier)";
				PRODUCT_NAME = "$(TARGET_NAME)";
			};
			name = Release;
		};
		5EC198051A1BB16D00F4DFD4 /* Debug */ = {
			isa = XCBuildConfiguration;
			baseConfigurationReference = 0480606784859ACFF9BF6C78 /* Pods-MoyaTests-iOS.debug.xcconfig */;
			buildSettings = {
				GCC_PREPROCESSOR_DEFINITIONS = (
					"DEBUG=1",
					"$(inherited)",
				);
				INFOPLIST_FILE = Tests/Info.plist;
				IPHONEOS_DEPLOYMENT_TARGET = 8.0;
				LD_RUNPATH_SEARCH_PATHS = "$(inherited) @executable_path/Frameworks @loader_path/Frameworks";
				PRODUCT_BUNDLE_IDENTIFIER = "com.ashfurrow.$(PRODUCT_NAME:rfc1034identifier)";
				PRODUCT_NAME = "$(TARGET_NAME)";
			};
			name = Debug;
		};
		5EC198061A1BB16D00F4DFD4 /* Release */ = {
			isa = XCBuildConfiguration;
			baseConfigurationReference = FFA24DA9F9F1357E6C6CDC10 /* Pods-MoyaTests-iOS.release.xcconfig */;
			buildSettings = {
				INFOPLIST_FILE = Tests/Info.plist;
				IPHONEOS_DEPLOYMENT_TARGET = 8.0;
				LD_RUNPATH_SEARCH_PATHS = "$(inherited) @executable_path/Frameworks @loader_path/Frameworks";
				PRODUCT_BUNDLE_IDENTIFIER = "com.ashfurrow.$(PRODUCT_NAME:rfc1034identifier)";
				PRODUCT_NAME = "$(TARGET_NAME)";
			};
			name = Release;
		};
/* End XCBuildConfiguration section */

/* Begin XCConfigurationList section */
		063D07E61C0D361400C7061E /* Build configuration list for PBXNativeTarget "MoyaTests-tvOS" */ = {
			isa = XCConfigurationList;
			buildConfigurations = (
				063D07E71C0D361400C7061E /* Debug */,
				063D07E81C0D361400C7061E /* Release */,
			);
			defaultConfigurationIsVisible = 0;
			defaultConfigurationName = Release;
		};
		063D07F21C0D362200C7061E /* Build configuration list for PBXNativeTarget "MoyaTests-Mac" */ = {
			isa = XCConfigurationList;
			buildConfigurations = (
				063D07F31C0D362200C7061E /* Debug */,
				063D07F41C0D362200C7061E /* Release */,
			);
			defaultConfigurationIsVisible = 0;
			defaultConfigurationName = Release;
		};
		5EC197DB1A1BB16D00F4DFD4 /* Build configuration list for PBXProject "Demo" */ = {
			isa = XCConfigurationList;
			buildConfigurations = (
				5EC197FF1A1BB16D00F4DFD4 /* Debug */,
				5EC198001A1BB16D00F4DFD4 /* Release */,
			);
			defaultConfigurationIsVisible = 0;
			defaultConfigurationName = Release;
		};
		5EC198011A1BB16D00F4DFD4 /* Build configuration list for PBXNativeTarget "Demo" */ = {
			isa = XCConfigurationList;
			buildConfigurations = (
				5EC198021A1BB16D00F4DFD4 /* Debug */,
				5EC198031A1BB16D00F4DFD4 /* Release */,
			);
			defaultConfigurationIsVisible = 0;
			defaultConfigurationName = Release;
		};
		5EC198041A1BB16D00F4DFD4 /* Build configuration list for PBXNativeTarget "MoyaTests-iOS" */ = {
			isa = XCConfigurationList;
			buildConfigurations = (
				5EC198051A1BB16D00F4DFD4 /* Debug */,
				5EC198061A1BB16D00F4DFD4 /* Release */,
			);
			defaultConfigurationIsVisible = 0;
			defaultConfigurationName = Release;
		};
/* End XCConfigurationList section */
	};
	rootObject = 5EC197D81A1BB16D00F4DFD4 /* Project object */;
}<|MERGE_RESOLUTION|>--- conflicted
+++ resolved
@@ -43,13 +43,10 @@
 		067D49A01C0D3886005BBA79 /* testImage.png in Resources */ = {isa = PBXBuildFile; fileRef = 067D49751C0D3886005BBA79 /* testImage.png */; };
 		067D49A11C0D3886005BBA79 /* testImage.png in Resources */ = {isa = PBXBuildFile; fileRef = 067D49751C0D3886005BBA79 /* testImage.png */; };
 		067D49A21C0D3886005BBA79 /* testImage.png in Resources */ = {isa = PBXBuildFile; fileRef = 067D49751C0D3886005BBA79 /* testImage.png */; };
-<<<<<<< HEAD
 		50B1EBA1C44658E11B73A670 /* Pods_MoyaTests_tvOS.framework in Frameworks */ = {isa = PBXBuildFile; fileRef = 23E2C2384BB324F464199633 /* Pods_MoyaTests_tvOS.framework */; };
 		5E1B4EA21D146CDB007F9C4B /* Community.md in Sources */ = {isa = PBXBuildFile; fileRef = 5E1B4EA11D146CDB007F9C4B /* Community.md */; };
-=======
 		0E0D2E00A181E393B2E47B4D /* Pods_MoyaTests_tvOS.framework in Frameworks */ = {isa = PBXBuildFile; fileRef = E6595C3F3DB028ABB25108C2 /* Pods_MoyaTests_tvOS.framework */; };
 		36CED1FF03F2BD97EFDFCC07 /* Pods_MoyaTests_Mac.framework in Frameworks */ = {isa = PBXBuildFile; fileRef = A8A2ED7FAC502C9DEFF05137 /* Pods_MoyaTests_Mac.framework */; };
->>>>>>> b35ff1e9
 		5EC197E61A1BB16D00F4DFD4 /* AppDelegate.swift in Sources */ = {isa = PBXBuildFile; fileRef = 5EC197E51A1BB16D00F4DFD4 /* AppDelegate.swift */; };
 		5EC197E81A1BB16D00F4DFD4 /* ViewController.swift in Sources */ = {isa = PBXBuildFile; fileRef = 5EC197E71A1BB16D00F4DFD4 /* ViewController.swift */; };
 		5EC197ED1A1BB16D00F4DFD4 /* Main.storyboard in Resources */ = {isa = PBXBuildFile; fileRef = 5EC197EB1A1BB16D00F4DFD4 /* Main.storyboard */; };
@@ -87,18 +84,14 @@
 		067D49731C0D3886005BBA79 /* SignalProducer+MoyaSpec.swift */ = {isa = PBXFileReference; fileEncoding = 4; lastKnownFileType = sourcecode.swift; path = "SignalProducer+MoyaSpec.swift"; sourceTree = "<group>"; };
 		067D49741C0D3886005BBA79 /* TestHelpers.swift */ = {isa = PBXFileReference; fileEncoding = 4; lastKnownFileType = sourcecode.swift; path = TestHelpers.swift; sourceTree = "<group>"; };
 		067D49751C0D3886005BBA79 /* testImage.png */ = {isa = PBXFileReference; lastKnownFileType = image.png; path = testImage.png; sourceTree = "<group>"; };
-<<<<<<< HEAD
 		219EA6526B1B36A50CD15455 /* Pods-Demo.release.xcconfig */ = {isa = PBXFileReference; includeInIndex = 1; lastKnownFileType = text.xcconfig; name = "Pods-Demo.release.xcconfig"; path = "Pods/Target Support Files/Pods-Demo/Pods-Demo.release.xcconfig"; sourceTree = "<group>"; };
 		23E2C2384BB324F464199633 /* Pods_MoyaTests_tvOS.framework */ = {isa = PBXFileReference; explicitFileType = wrapper.framework; includeInIndex = 0; path = Pods_MoyaTests_tvOS.framework; sourceTree = BUILT_PRODUCTS_DIR; };
 		27C88D74F813FD9E73F887BC /* Pods-MoyaTests-tvOS.debug.xcconfig */ = {isa = PBXFileReference; includeInIndex = 1; lastKnownFileType = text.xcconfig; name = "Pods-MoyaTests-tvOS.debug.xcconfig"; path = "Pods/Target Support Files/Pods-MoyaTests-tvOS/Pods-MoyaTests-tvOS.debug.xcconfig"; sourceTree = "<group>"; };
 		27E5F0287D32C71B4EE34229 /* Pods-MoyaTests-iOS.release.xcconfig */ = {isa = PBXFileReference; includeInIndex = 1; lastKnownFileType = text.xcconfig; name = "Pods-MoyaTests-iOS.release.xcconfig"; path = "Pods/Target Support Files/Pods-MoyaTests-iOS/Pods-MoyaTests-iOS.release.xcconfig"; sourceTree = "<group>"; };
 		2A8DC8111FB71E677393A238 /* Pods-Demo.debug.xcconfig */ = {isa = PBXFileReference; includeInIndex = 1; lastKnownFileType = text.xcconfig; name = "Pods-Demo.debug.xcconfig"; path = "Pods/Target Support Files/Pods-Demo/Pods-Demo.debug.xcconfig"; sourceTree = "<group>"; };
 		35B6A4A9827E42A94C22DCA0 /* Pods_MoyaTests_iOS.framework */ = {isa = PBXFileReference; explicitFileType = wrapper.framework; includeInIndex = 0; path = Pods_MoyaTests_iOS.framework; sourceTree = BUILT_PRODUCTS_DIR; };
-=======
 		286AAA5F0654F6F6A0CFF235 /* Pods_MoyaTests_iOS.framework */ = {isa = PBXFileReference; explicitFileType = wrapper.framework; includeInIndex = 0; path = Pods_MoyaTests_iOS.framework; sourceTree = BUILT_PRODUCTS_DIR; };
 		4BF06D5D3DD24C44F9301FB5 /* Pods-Demo.release.xcconfig */ = {isa = PBXFileReference; includeInIndex = 1; lastKnownFileType = text.xcconfig; name = "Pods-Demo.release.xcconfig"; path = "Pods/Target Support Files/Pods-Demo/Pods-Demo.release.xcconfig"; sourceTree = "<group>"; };
-		5E0646551BE7995A00E900DC /* Contributing.md */ = {isa = PBXFileReference; lastKnownFileType = net.daringfireball.markdown; name = Contributing.md; path = ../Contributing.md; sourceTree = "<group>"; };
->>>>>>> b35ff1e9
 		5E0646561BE7999C00E900DC /* Moya.podspec */ = {isa = PBXFileReference; lastKnownFileType = text; name = Moya.podspec; path = ../Moya.podspec; sourceTree = "<group>"; };
 		5E0646571BE799C500E900DC /* License.md */ = {isa = PBXFileReference; lastKnownFileType = net.daringfireball.markdown; name = License.md; path = ../License.md; sourceTree = "<group>"; };
 		5E0646581BE79A4300E900DC /* Readme.md */ = {isa = PBXFileReference; lastKnownFileType = net.daringfireball.markdown; name = Readme.md; path = ../Readme.md; sourceTree = "<group>"; };
