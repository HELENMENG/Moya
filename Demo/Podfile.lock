PODS:
  - Alamofire (3.3.1)
<<<<<<< HEAD
  - Moya (6.1.0):
    - Moya/Core (= 6.1.0)
  - Moya/Core (6.1.0):
=======
  - Moya (6.4.0):
    - Moya/Core (= 6.4.0)
  - Moya/Core (6.4.0):
>>>>>>> 4284460b
    - Alamofire (~> 3.0)
    - Result (~> 2.0)
  - Moya/ReactiveCocoa (6.4.0):
    - Moya/Core
    - ReactiveCocoa (~> 4.1)
  - Moya/RxSwift (6.4.0):
    - Moya/Core
<<<<<<< HEAD
    - RxSwift (= 2.0.0)
  - Nimble (4.0.1)
=======
    - RxSwift (~> 2.0)
  - Nimble (4.0.0)
>>>>>>> 4284460b
  - OHHTTPStubs (4.7.0):
    - OHHTTPStubs/Default (= 4.7.0)
  - OHHTTPStubs/Core (4.7.0)
  - OHHTTPStubs/Default (4.7.0):
    - OHHTTPStubs/Core
    - OHHTTPStubs/JSON
    - OHHTTPStubs/NSURLSession
    - OHHTTPStubs/OHPathHelpers
  - OHHTTPStubs/JSON (4.7.0):
    - OHHTTPStubs/Core
  - OHHTTPStubs/NSURLSession (4.7.0):
    - OHHTTPStubs/Core
  - OHHTTPStubs/OHPathHelpers (4.7.0)
  - Quick (0.9.2)
  - ReactiveCocoa (4.1.0):
    - ReactiveCocoa/UI (= 4.1.0)
    - Result (~> 2.0)
  - ReactiveCocoa/Core (4.1.0):
    - ReactiveCocoa/no-arc
    - Result (~> 2.0)
  - ReactiveCocoa/no-arc (4.1.0):
    - Result (~> 2.0)
  - ReactiveCocoa/UI (4.1.0):
    - ReactiveCocoa/Core
<<<<<<< HEAD
    - Result (~> 1.0)
  - Result (1.0.2)
  - RxSwift (2.0.0)
=======
    - Result (~> 2.0)
  - Result (2.0.0)
  - RxSwift (2.4)
>>>>>>> 4284460b

DEPENDENCIES:
  - Moya (from `../`)
  - Moya/ReactiveCocoa (from `../`)
  - Moya/RxSwift (from `../`)
  - Nimble (= 4.0.1)
  - OHHTTPStubs
  - Quick

EXTERNAL SOURCES:
  Moya:
    :path: "../"

SPEC CHECKSUMS:
  Alamofire: 369bc67b6f5ac33ded3648d7bd21c5bfb91c2ecc
<<<<<<< HEAD
  Moya: 6573e757d75b2405999e3e21f3924ef8dd7a8315
  Nimble: 0f3c8b8b084cda391209c3c5efbb48bedeeb920a
  OHHTTPStubs: d2bf6a0f407620d67e75a1d3f12d86a2b1dd15c0
  Quick: 563d0f6ec5f72e394645adb377708639b7dd38ab
  ReactiveCocoa: 0d875167414bfe743bc5bf544ae5b05fddaf757d
  Result: dd3dd71af3fa2e262f1a999e14fba2c25ec14f16
  RxSwift: d83246efa6f16c50c143bec134649d045498f601
=======
  Moya: 4d526954c8afd79820991393d40d7d8af756ceee
  Nimble: 72bcc3e2f02242e6bfaaf8d9412ca7bfe3d8b417
  OHHTTPStubs: d2bf6a0f407620d67e75a1d3f12d86a2b1dd15c0
  Quick: 18d057bc66451eedd5d1c8dc99ba2a5db6e60226
  ReactiveCocoa: d70004d7a366a7b8e87e60ce2347182c77701949
  Result: 9e75e1111c774c6ac594e14907b15057053a7959
  RxSwift: 67b9ef4e8b34fb394e200e754c6a09cc16559f94
>>>>>>> 4284460b

COCOAPODS: 0.39.0<|MERGE_RESOLUTION|>--- conflicted
+++ resolved
@@ -1,14 +1,8 @@
 PODS:
   - Alamofire (3.3.1)
-<<<<<<< HEAD
-  - Moya (6.1.0):
-    - Moya/Core (= 6.1.0)
-  - Moya/Core (6.1.0):
-=======
   - Moya (6.4.0):
     - Moya/Core (= 6.4.0)
   - Moya/Core (6.4.0):
->>>>>>> 4284460b
     - Alamofire (~> 3.0)
     - Result (~> 2.0)
   - Moya/ReactiveCocoa (6.4.0):
@@ -16,13 +10,8 @@
     - ReactiveCocoa (~> 4.1)
   - Moya/RxSwift (6.4.0):
     - Moya/Core
-<<<<<<< HEAD
-    - RxSwift (= 2.0.0)
-  - Nimble (4.0.1)
-=======
     - RxSwift (~> 2.0)
   - Nimble (4.0.0)
->>>>>>> 4284460b
   - OHHTTPStubs (4.7.0):
     - OHHTTPStubs/Default (= 4.7.0)
   - OHHTTPStubs/Core (4.7.0)
@@ -47,21 +36,15 @@
     - Result (~> 2.0)
   - ReactiveCocoa/UI (4.1.0):
     - ReactiveCocoa/Core
-<<<<<<< HEAD
-    - Result (~> 1.0)
-  - Result (1.0.2)
-  - RxSwift (2.0.0)
-=======
     - Result (~> 2.0)
   - Result (2.0.0)
   - RxSwift (2.4)
->>>>>>> 4284460b
 
 DEPENDENCIES:
   - Moya (from `../`)
   - Moya/ReactiveCocoa (from `../`)
   - Moya/RxSwift (from `../`)
-  - Nimble (= 4.0.1)
+  - Nimble
   - OHHTTPStubs
   - Quick
 
@@ -71,15 +54,6 @@
 
 SPEC CHECKSUMS:
   Alamofire: 369bc67b6f5ac33ded3648d7bd21c5bfb91c2ecc
-<<<<<<< HEAD
-  Moya: 6573e757d75b2405999e3e21f3924ef8dd7a8315
-  Nimble: 0f3c8b8b084cda391209c3c5efbb48bedeeb920a
-  OHHTTPStubs: d2bf6a0f407620d67e75a1d3f12d86a2b1dd15c0
-  Quick: 563d0f6ec5f72e394645adb377708639b7dd38ab
-  ReactiveCocoa: 0d875167414bfe743bc5bf544ae5b05fddaf757d
-  Result: dd3dd71af3fa2e262f1a999e14fba2c25ec14f16
-  RxSwift: d83246efa6f16c50c143bec134649d045498f601
-=======
   Moya: 4d526954c8afd79820991393d40d7d8af756ceee
   Nimble: 72bcc3e2f02242e6bfaaf8d9412ca7bfe3d8b417
   OHHTTPStubs: d2bf6a0f407620d67e75a1d3f12d86a2b1dd15c0
@@ -87,6 +61,5 @@
   ReactiveCocoa: d70004d7a366a7b8e87e60ce2347182c77701949
   Result: 9e75e1111c774c6ac594e14907b15057053a7959
   RxSwift: 67b9ef4e8b34fb394e200e754c6a09cc16559f94
->>>>>>> 4284460b
 
 COCOAPODS: 0.39.0