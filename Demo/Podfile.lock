PODS:
<<<<<<< HEAD
  - Alamofire (1.3.1)
  - Box (1.2.2)
  - Moya (2.1.0):
    - Moya/Core (= 2.1.0)
  - Moya/Core (2.1.0):
    - Alamofire (~> 1.3.0)
  - Moya/ReactiveCocoa (2.1.0):
    - Moya/ReactiveCore
    - ReactiveCocoa (= 3.0-beta.6)
=======
  - Alamofire (2.0.0)
  - Box (HEAD based on 1.2.2)
  - Moya (2.1.0):
    - Moya/Core (= 2.1.0)
  - Moya/Core (2.1.0):
    - Alamofire
  - Moya/ReactiveCocoa (2.1.0):
    - Moya/ReactiveCore
    - ReactiveCocoa
>>>>>>> 368ea19a
  - Moya/ReactiveCore (2.1.0):
    - Moya/Core
  - Moya/RxSwift (2.1.0):
    - Moya/ReactiveCore
    - RxSwift
  - Nimble (2.0.0-rc.3)
  - OHHTTPStubs (4.2.0):
    - OHHTTPStubs/Default (= 4.2.0)
  - OHHTTPStubs/Core (4.2.0)
  - OHHTTPStubs/Default (4.2.0):
    - OHHTTPStubs/Core
    - OHHTTPStubs/JSON
    - OHHTTPStubs/NSURLSession
    - OHHTTPStubs/OHPathHelpers
  - OHHTTPStubs/JSON (4.2.0):
    - OHHTTPStubs/Core
  - OHHTTPStubs/NSURLSession (4.2.0):
    - OHHTTPStubs/Core
  - OHHTTPStubs/OHPathHelpers (4.2.0)
  - Quick (0.6.0)
  - ReactiveCocoa (3.0-swift2):
    - Box
    - ReactiveCocoa/UI (= 3.0-swift2)
    - Result
  - ReactiveCocoa/Core (3.0-swift2):
    - Box
    - ReactiveCocoa/no-arc
    - Result
  - ReactiveCocoa/no-arc (3.0-swift2):
    - Box
    - Result
  - ReactiveCocoa/UI (3.0-swift2):
    - Box
    - ReactiveCocoa/Core
    - Result
  - Result (HEAD based on 0.6-beta.1)
  - RxSwift (2.0.0-alpha.2)

DEPENDENCIES:
  - Alamofire
  - Box (HEAD)
  - Moya (from `../`)
  - Moya/ReactiveCocoa (from `../`)
  - Moya/RxSwift (from `../`)
  - Nimble (from `https://github.com/Quick/Nimble`)
  - OHHTTPStubs
  - Quick (from `https://github.com/Quick/Quick`)
  - ReactiveCocoa (from `https://github.com/ashfurrow/ReactiveCocoa.git`, branch `swift2`)
  - Result (HEAD)
  - RxSwift (~> 2.0.0-alpha)

EXTERNAL SOURCES:
  Moya:
    :path: "../"
  Nimble:
    :git: https://github.com/Quick/Nimble
  Quick:
    :git: https://github.com/Quick/Quick
  ReactiveCocoa:
    :branch: swift2
    :git: https://github.com/ashfurrow/ReactiveCocoa.git

CHECKOUT OPTIONS:
  Nimble:
    :commit: 91f3921fbfdae1b02def17b27267a13f4606ec03
    :git: https://github.com/Quick/Nimble
  Quick:
    :commit: ac5eadd202dd67741628f80fb96e8c57388d954d
    :git: https://github.com/Quick/Quick
  ReactiveCocoa:
    :commit: b653f8db9f1788ec1f1ae6523a2f2e01a289b3c1
    :git: https://github.com/ashfurrow/ReactiveCocoa.git

SPEC CHECKSUMS:
<<<<<<< HEAD
  Alamofire: e4ab637e3195b645c814b87a652373439e59f2a4
  Box: a92e8aa4c099e6bc0733829665caf9e668ef53b8
  Moya: 6ad7d6b1e12b758e46edde8a07245d633e176087
  Nimble: 49b7a7da8919f42823d37c6d68cc6d15a7009f32
  OHHTTPStubs: dbd1957d414659783e07b49c961940b7564c23d9
  Quick: 824572d3d198d51e52cf4aa722cebf7e59952a35
  ReactiveCocoa: 859d1dd9dd38d6f2fa4a6917259bb2b512f3c5f7
  Result: b44f6bc8762bbffaf2c5df58f2c7d12c3496ced8
  RxSwift: cbc8c34c6aaffda5d3c44a2a1c7e822948b78896

COCOAPODS: 0.38.2
=======
  Alamofire: 2f13548b29d25a58ecd91c9225fb51493e2b782b
  Box: a92e8aa4c099e6bc0733829665caf9e668ef53b8
  Moya: cf40dc2fef002d59b6745cac715d6016bc0428aa
  Nimble: 2f64d173ad23dc39f10110840a1ed15f29ef75e8
  OHHTTPStubs: f639130b83fb5f4f022d38f841141b0a6fa77249
  Quick: aaa961333f0bec39bfefa4b759128e4eb39f0d0e
  ReactiveCocoa: d99571cf654b8e6703f338ca13f486b999c51969
  Result: 6c990ec4a72470672f9fc5b6fef009da0f6f40d1
  RxSwift: 0450126df5f8de3ec7ee789b420d7ba98baea364

COCOAPODS: 0.39.0.beta.4
>>>>>>> 368ea19a
<|MERGE_RESOLUTION|>--- conflicted
+++ resolved
@@ -1,15 +1,4 @@
 PODS:
-<<<<<<< HEAD
-  - Alamofire (1.3.1)
-  - Box (1.2.2)
-  - Moya (2.1.0):
-    - Moya/Core (= 2.1.0)
-  - Moya/Core (2.1.0):
-    - Alamofire (~> 1.3.0)
-  - Moya/ReactiveCocoa (2.1.0):
-    - Moya/ReactiveCore
-    - ReactiveCocoa (= 3.0-beta.6)
-=======
   - Alamofire (2.0.0)
   - Box (HEAD based on 1.2.2)
   - Moya (2.1.0):
@@ -19,7 +8,6 @@
   - Moya/ReactiveCocoa (2.1.0):
     - Moya/ReactiveCore
     - ReactiveCocoa
->>>>>>> 368ea19a
   - Moya/ReactiveCore (2.1.0):
     - Moya/Core
   - Moya/RxSwift (2.1.0):
@@ -94,19 +82,6 @@
     :git: https://github.com/ashfurrow/ReactiveCocoa.git
 
 SPEC CHECKSUMS:
-<<<<<<< HEAD
-  Alamofire: e4ab637e3195b645c814b87a652373439e59f2a4
-  Box: a92e8aa4c099e6bc0733829665caf9e668ef53b8
-  Moya: 6ad7d6b1e12b758e46edde8a07245d633e176087
-  Nimble: 49b7a7da8919f42823d37c6d68cc6d15a7009f32
-  OHHTTPStubs: dbd1957d414659783e07b49c961940b7564c23d9
-  Quick: 824572d3d198d51e52cf4aa722cebf7e59952a35
-  ReactiveCocoa: 859d1dd9dd38d6f2fa4a6917259bb2b512f3c5f7
-  Result: b44f6bc8762bbffaf2c5df58f2c7d12c3496ced8
-  RxSwift: cbc8c34c6aaffda5d3c44a2a1c7e822948b78896
-
-COCOAPODS: 0.38.2
-=======
   Alamofire: 2f13548b29d25a58ecd91c9225fb51493e2b782b
   Box: a92e8aa4c099e6bc0733829665caf9e668ef53b8
   Moya: cf40dc2fef002d59b6745cac715d6016bc0428aa
@@ -117,5 +92,4 @@
   Result: 6c990ec4a72470672f9fc5b6fef009da0f6f40d1
   RxSwift: 0450126df5f8de3ec7ee789b420d7ba98baea364
 
-COCOAPODS: 0.39.0.beta.4
->>>>>>> 368ea19a
+COCOAPODS: 0.39.0.beta.4